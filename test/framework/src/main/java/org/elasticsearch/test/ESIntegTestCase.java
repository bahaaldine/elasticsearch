--- conflicted
+++ resolved
@@ -2278,17 +2278,10 @@
     }
 
     protected NumShards getNumShards(String index) {
-<<<<<<< HEAD
-        Metadata metadata = clusterAdmin().prepareState().get().getState().metadata();
+        Metadata metadata = clusterAdmin().prepareState(TEST_REQUEST_TIMEOUT).get().getState().metadata();
         assertThat(metadata.getProject().hasIndex(index), equalTo(true));
         int numShards = Integer.valueOf(metadata.getProject().index(index).getSettings().get(SETTING_NUMBER_OF_SHARDS));
         int numReplicas = Integer.valueOf(metadata.getProject().index(index).getSettings().get(SETTING_NUMBER_OF_REPLICAS));
-=======
-        Metadata metadata = clusterAdmin().prepareState(TEST_REQUEST_TIMEOUT).get().getState().metadata();
-        assertThat(metadata.hasIndex(index), equalTo(true));
-        int numShards = Integer.valueOf(metadata.index(index).getSettings().get(SETTING_NUMBER_OF_SHARDS));
-        int numReplicas = Integer.valueOf(metadata.index(index).getSettings().get(SETTING_NUMBER_OF_REPLICAS));
->>>>>>> ecd887d6
         return new NumShards(numShards, numReplicas);
     }
 
