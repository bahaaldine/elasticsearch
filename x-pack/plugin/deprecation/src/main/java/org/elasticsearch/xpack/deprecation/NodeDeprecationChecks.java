/*
 * Copyright Elasticsearch B.V. and/or licensed to Elasticsearch B.V. under one
 * or more contributor license agreements. Licensed under the Elastic License
 * 2.0; you may not use this file except in compliance with the Elastic License
 * 2.0.
 */

package org.elasticsearch.xpack.deprecation;

import org.elasticsearch.action.admin.cluster.node.info.PluginsAndModules;
import org.elasticsearch.cluster.ClusterState;
import org.elasticsearch.cluster.routing.allocation.DataTier;
import org.elasticsearch.common.settings.SecureSetting;
import org.elasticsearch.common.settings.Setting;
import org.elasticsearch.common.settings.Settings;
import org.elasticsearch.core.TimeValue;
import org.elasticsearch.env.Environment;
import org.elasticsearch.license.XPackLicenseState;
import org.elasticsearch.script.ScriptService;
import org.elasticsearch.xpack.core.deprecation.DeprecationIssue;
import org.elasticsearch.xpack.core.ilm.LifecycleSettings;
import org.elasticsearch.xpack.core.monitoring.MonitoringDeprecatedSettings;
import org.elasticsearch.xpack.core.security.authc.RealmConfig;
import org.elasticsearch.xpack.core.security.authc.RealmSettings;

import java.util.ArrayList;
import java.util.Collections;
import java.util.Comparator;
import java.util.List;
import java.util.Locale;
import java.util.Map;
import java.util.Set;
import java.util.function.Function;
import java.util.stream.Collectors;
import java.util.stream.Stream;

import static org.elasticsearch.common.settings.Setting.Property.Deprecated;
import static org.elasticsearch.common.settings.Setting.Property.NodeScope;
import static org.elasticsearch.common.settings.Setting.Property.OperatorDynamic;
import static org.elasticsearch.xpack.core.security.authc.RealmSettings.RESERVED_REALM_AND_DOMAIN_NAME_PREFIX;

public class NodeDeprecationChecks {

    static DeprecationIssue checkDeprecatedSetting(
        final Settings clusterSettings,
        final Settings nodeSettings,
        final Setting<?> deprecatedSetting,
        final String url,
        final String whenRemoved
    ) {
        if (deprecatedSetting.exists(clusterSettings) == false && deprecatedSetting.exists(nodeSettings) == false) {
            return null;
        }
        final String deprecatedSettingKey = deprecatedSetting.getKey();
        final String value = deprecatedSetting.exists(clusterSettings)
            ? deprecatedSetting.get(clusterSettings).toString()
            : deprecatedSetting.get(nodeSettings).toString();
        final String message = String.format(
            Locale.ROOT,
            "setting [%s] is deprecated and will be removed " + whenRemoved,
            deprecatedSettingKey
        );
        final String details = String.format(
            Locale.ROOT,
            "the setting [%s] is currently set to [%s], remove this setting",
            deprecatedSettingKey,
            value
        );
        return new DeprecationIssue(DeprecationIssue.Level.WARNING, message, url, details, false, null);
    }

    private static Map<String, Object> createMetaMapForRemovableSettings(boolean canAutoRemoveSetting, String removableSetting) {
        return createMetaMapForRemovableSettings(canAutoRemoveSetting, Collections.singletonList(removableSetting));
    }

    private static Map<String, Object> createMetaMapForRemovableSettings(boolean canAutoRemoveSetting, List<String> removableSettings) {
        return canAutoRemoveSetting ? DeprecationIssue.createMetaMapForRemovableSettings(removableSettings) : null;
    }

    static DeprecationIssue checkRemovedSetting(
        final Settings clusterSettings,
        final Settings nodeSettings,
        final Setting<?> removedSetting,
        final String url
    ) {
        return checkRemovedSetting(clusterSettings, nodeSettings, removedSetting, url, null, DeprecationIssue.Level.CRITICAL);
    }

    static DeprecationIssue checkRemovedSetting(
        final Settings clusterSettings,
        final Settings nodeSettings,
        final Setting<?> removedSetting,
        final String url,
        String additionalDetailMessage,
        DeprecationIssue.Level deprecationLevel
    ) {
        if (removedSetting.exists(clusterSettings) == false && removedSetting.exists(nodeSettings) == false) {
            return null;
        }
        final String removedSettingKey = removedSetting.getKey();
        // read setting to force the deprecation warning
        if (removedSetting.exists(clusterSettings)) {
            removedSetting.get(clusterSettings);
        } else {
            removedSetting.get(nodeSettings);
        }

        final String message = String.format(Locale.ROOT, "Setting [%s] is deprecated", removedSettingKey);
        final String details = additionalDetailMessage == null
            ? String.format(Locale.ROOT, "Remove the [%s] setting.", removedSettingKey)
            : String.format(Locale.ROOT, "Remove the [%s] setting. %s", removedSettingKey, additionalDetailMessage);
        boolean canAutoRemoveSetting = removedSetting.exists(clusterSettings) && removedSetting.exists(nodeSettings) == false;
        Map<String, Object> meta = createMetaMapForRemovableSettings(canAutoRemoveSetting, removedSettingKey);
        return new DeprecationIssue(deprecationLevel, message, url, details, false, meta);
    }

    static DeprecationIssue checkMultipleRemovedSettings(
        final Settings clusterSettings,
        final Settings nodeSettings,
        final List<Setting<?>> removedSettings,
        final String url,
        String additionalDetailMessage,
        DeprecationIssue.Level deprecationLevel
    ) {

        var removedSettingsRemaining = removedSettings.stream().filter(s -> s.exists(clusterSettings) || s.exists(nodeSettings)).toList();
        if (removedSettingsRemaining.isEmpty()) {
            return null;
        }
        if (removedSettingsRemaining.size() == 1) {
            Setting<?> removedSetting = removedSettingsRemaining.get(0);
            return checkRemovedSetting(clusterSettings, nodeSettings, removedSetting, url, additionalDetailMessage, deprecationLevel);
        }

        // read settings to force the deprecation warning
        removedSettingsRemaining.forEach(s -> {
            if (s.exists(clusterSettings)) {
                s.get(clusterSettings);
            } else {
                s.get(nodeSettings);
            }
        });

        var removedSettingKeysRemaining = removedSettingsRemaining.stream().map(Setting::getKey).sorted().toList();
        final String message = String.format(Locale.ROOT, "Settings %s are deprecated", removedSettingKeysRemaining);
        final String details = additionalDetailMessage == null
            ? String.format(Locale.ROOT, "Remove each setting in %s.", removedSettingKeysRemaining)
            : String.format(Locale.ROOT, "Remove each setting in %s. %s", removedSettingKeysRemaining, additionalDetailMessage);

        var canAutoRemoveSettings = removedSettingsRemaining.stream()
            .allMatch(s -> s.exists(clusterSettings) && s.exists(nodeSettings) == false);
        var meta = createMetaMapForRemovableSettings(canAutoRemoveSettings, removedSettingKeysRemaining);
        return new DeprecationIssue(deprecationLevel, message, url, details, false, meta);
    }

    static DeprecationIssue checkMultipleDataPaths(
        Settings nodeSettings,
        PluginsAndModules plugins,
        final ClusterState clusterState,
        final XPackLicenseState licenseState
    ) {
        List<String> dataPaths = Environment.PATH_DATA_SETTING.get(nodeSettings);
        if (dataPaths.size() > 1) {
            return new DeprecationIssue(
                DeprecationIssue.Level.WARNING,
                "Specifying multiple data paths is deprecated",
                "https://ela.st/es-deprecation-7-multiple-paths",
                "The [path.data] setting contains a list of paths. Specify a single path as a string. Use RAID or other system level "
                    + "features to utilize multiple disks. If multiple data paths are configured, the node will fail to start in 8.0. ",
                false,
                null
            );
        }
        return null;
    }

    static DeprecationIssue checkDataPathsList(
        Settings nodeSettings,
        PluginsAndModules plugins,
        final ClusterState clusterState,
        final XPackLicenseState licenseState
    ) {
        if (Environment.dataPathUsesList(nodeSettings)) {
            return new DeprecationIssue(
                DeprecationIssue.Level.WARNING,
                "Multiple data paths are not supported",
                "https://ela.st/es-deprecation-7-multiple-paths",
                "The [path.data] setting contains a list of paths. Specify a single path as a string. Use RAID or other system level "
                    + "features to utilize multiple disks. If multiple data paths are configured, the node will fail to start in 8.0. ",
                false,
                null
            );
        }
        return null;
    }

    static DeprecationIssue checkSharedDataPathSetting(
        final Settings settings,
        final PluginsAndModules pluginsAndModules,
        final ClusterState clusterState,
        final XPackLicenseState licenseState
    ) {
        if (Environment.PATH_SHARED_DATA_SETTING.exists(settings)) {
            final String message = String.format(
                Locale.ROOT,
                "setting [%s] is deprecated and will be removed in a future version",
                Environment.PATH_SHARED_DATA_SETTING.getKey()
            );
            final String url = "https://www.elastic.co/guide/en/elasticsearch/reference/7.13/"
                + "breaking-changes-7.13.html#deprecate-shared-data-path-setting";
            final String details = "Found shared data path configured. Discontinue use of this setting.";
            return new DeprecationIssue(DeprecationIssue.Level.WARNING, message, url, details, false, null);
        }
        return null;
    }

    static DeprecationIssue checkReservedPrefixedRealmNames(
        final Settings settings,
        final PluginsAndModules pluginsAndModules,
        final ClusterState clusterState,
        final XPackLicenseState licenseState
    ) {
        final Map<RealmConfig.RealmIdentifier, Settings> realmSettings = RealmSettings.getRealmSettings(settings);
        if (realmSettings.isEmpty()) {
            return null;
        }
        List<RealmConfig.RealmIdentifier> reservedPrefixedRealmIdentifiers = new ArrayList<>();
        for (RealmConfig.RealmIdentifier realmIdentifier : realmSettings.keySet()) {
            if (realmIdentifier.getName().startsWith(RESERVED_REALM_AND_DOMAIN_NAME_PREFIX)) {
                reservedPrefixedRealmIdentifiers.add(realmIdentifier);
            }
        }
        if (reservedPrefixedRealmIdentifiers.isEmpty()) {
            return null;
        } else {
            return new DeprecationIssue(
                DeprecationIssue.Level.CRITICAL,
                "Realm that start with [" + RESERVED_REALM_AND_DOMAIN_NAME_PREFIX + "] will not be permitted in a future major release.",
                "https://www.elastic.co/guide/en/elasticsearch/reference/7.14/deprecated-7.14.html#reserved-prefixed-realm-names",
                String.format(
                    Locale.ROOT,
                    "Found realm "
                        + (reservedPrefixedRealmIdentifiers.size() == 1 ? "name" : "names")
                        + " with reserved prefix [%s]: [%s]. "
                        + "In a future major release, node will fail to start if any realm names start with reserved prefix.",
                    RESERVED_REALM_AND_DOMAIN_NAME_PREFIX,
                    reservedPrefixedRealmIdentifiers.stream()
                        .map(rid -> RealmSettings.PREFIX + rid.getType() + "." + rid.getName())
                        .sorted()
                        .collect(Collectors.joining("; "))
                ),
                false,
                null
            );
        }
    }

    private static DeprecationIssue deprecatedAffixSetting(
        Setting.AffixSetting<?> deprecatedAffixSetting,
        String detailPattern,
        String url,
        DeprecationIssue.Level warningLevel,
        Settings clusterSettings,
        Settings nodeSettings
    ) {
        var deprecatedConcreteNodeSettings = deprecatedAffixSetting.getAllConcreteSettings(nodeSettings)
            .sorted(Comparator.comparing(Setting::getKey))
            .toList();
        var deprecatedConcreteClusterSettings = deprecatedAffixSetting.getAllConcreteSettings(clusterSettings)
            .sorted(Comparator.comparing(Setting::getKey))
            .toList();

        if (deprecatedConcreteNodeSettings.isEmpty() && deprecatedConcreteClusterSettings.isEmpty()) {
            return null;
        }

        List<String> deprecatedNodeSettingKeys = deprecatedConcreteNodeSettings.stream().map(Setting::getKey).toList();
        List<String> deprecatedClusterSettingKeys = deprecatedConcreteClusterSettings.stream().map(Setting::getKey).toList();

        final String concatSettingNames = Stream.concat(deprecatedNodeSettingKeys.stream(), deprecatedClusterSettingKeys.stream())
            .distinct()
            .collect(Collectors.joining(","));
        final String message = String.format(
            Locale.ROOT,
            "The [%s] settings are deprecated and will be removed after 8.0",
            concatSettingNames
        );
        final String details = String.format(Locale.ROOT, detailPattern, concatSettingNames);

        /* Removing affix settings can cause more problems than it's worth, so always make meta null even if the settings are only set
         * dynamically
         */
        final Map<String, Object> meta = null;
        return new DeprecationIssue(warningLevel, message, url, details, false, meta);
    }

    private static DeprecationIssue deprecatedAffixGroupedSetting(
        Setting.AffixSetting<Settings> deprecatedAffixSetting,
        String detailPattern,
        String url,
        DeprecationIssue.Level warningLevel,
        Settings clusterSettings,
        Settings nodeSettings
    ) {
        List<Setting<Settings>> deprecatedConcreteNodeSettings = deprecatedAffixSetting.getAllConcreteSettings(nodeSettings)
            .sorted(Comparator.comparing(Setting::getKey))
            .toList();
        List<Setting<Settings>> deprecatedConcreteClusterSettings = deprecatedAffixSetting.getAllConcreteSettings(clusterSettings)
            .sorted(Comparator.comparing(Setting::getKey))
            .toList();

        if (deprecatedConcreteNodeSettings.isEmpty() && deprecatedConcreteClusterSettings.isEmpty()) {
            return null;
        }

        // The concrete setting names that are the root of the grouped settings (with asterisk appended for display)
        final String groupSettingNames = Stream.concat(deprecatedConcreteNodeSettings.stream(), deprecatedConcreteClusterSettings.stream())
            .map(Setting::getKey)
            .distinct()
            .map(key -> key + "*")
            .collect(Collectors.joining(","));
        // The actual group setting that are present in the settings objects, with full setting name prepended.
        List<String> allNodeSubSettingKeys = deprecatedConcreteNodeSettings.stream().flatMap(affixSetting -> {
            String groupPrefix = affixSetting.getKey();
            Settings groupSettings = affixSetting.get(nodeSettings);
            Set<String> subSettings = groupSettings.keySet();
            return subSettings.stream().map(key -> groupPrefix + key);
        }).sorted().toList();

        List<String> allClusterSubSettingKeys = deprecatedConcreteClusterSettings.stream().flatMap(affixSetting -> {
            String groupPrefix = affixSetting.getKey();
            Settings groupSettings = affixSetting.get(clusterSettings);
            Set<String> subSettings = groupSettings.keySet();
            return subSettings.stream().map(key -> groupPrefix + key);
        }).sorted().toList();

        final String allSubSettings = Stream.concat(allNodeSubSettingKeys.stream(), allClusterSubSettingKeys.stream())
            .distinct()
            .sorted()
            .collect(Collectors.joining(","));

        final String message = String.format(
            Locale.ROOT,
            "The [%s] settings are deprecated and will be removed after 8.0",
            groupSettingNames
        );
        final String details = String.format(Locale.ROOT, detailPattern, allSubSettings);
        /* Removing affix settings can cause more problems than it's worth, so always make meta null even if the settings are only set
         * dynamically
         */
        final Map<String, Object> meta = null;
        return new DeprecationIssue(warningLevel, message, url, details, false, meta);
    }

    private static final String MONITORING_SETTING_DEPRECATION_LINK = "https://ela.st/es-deprecation-7-monitoring-settings";
    private static final String MONITORING_SETTING_REMOVAL_TIME = "after 8.0";

    static DeprecationIssue genericMonitoringSetting(
        final ClusterState clusterState,
        final Settings nodeSettings,
        final Setting<?> deprecated
    ) {
        return checkDeprecatedSetting(
            clusterState.metadata().settings(),
            nodeSettings,
            deprecated,
            MONITORING_SETTING_DEPRECATION_LINK,
            MONITORING_SETTING_REMOVAL_TIME
        );
    }

    static DeprecationIssue genericMonitoringAffixSetting(
        final Settings clusterSettings,
        final Settings nodeSettings,
        final String deprecatedSuffix
    ) {
        return deprecatedAffixSetting(
            Setting.affixKeySetting(
                "xpack.monitoring.exporters.",
                deprecatedSuffix,
                (Function<String, Setting<String>>) Setting::simpleString
            ),
            "Remove the following settings: [%s]",
            MONITORING_SETTING_DEPRECATION_LINK,
            DeprecationIssue.Level.WARNING,
            clusterSettings,
            nodeSettings
        );
    }

    static DeprecationIssue genericMonitoringAffixSecureSetting(
        final Settings clusterSettings,
        final Settings nodeSettings,
        final String deprecatedSuffix
    ) {
        return deprecatedAffixSetting(
            Setting.affixKeySetting("xpack.monitoring.exporters.", deprecatedSuffix, k -> SecureSetting.secureString(k, null)),
            "Remove the following settings from the keystore: [%s]",
            MONITORING_SETTING_DEPRECATION_LINK,
            DeprecationIssue.Level.WARNING,
            clusterSettings,
            nodeSettings
        );
    }

    static DeprecationIssue genericMonitoringAffixGroupedSetting(
        final Settings clusterSettings,
        final Settings nodeSettings,
        final String deprecatedSuffix
    ) {
        return deprecatedAffixGroupedSetting(
            Setting.affixKeySetting("xpack.monitoring.exporters.", deprecatedSuffix, k -> Setting.groupSetting(k + ".")),
            "Remove the following settings: [%s]",
            MONITORING_SETTING_DEPRECATION_LINK,
            DeprecationIssue.Level.WARNING,
            clusterSettings,
            nodeSettings
        );
    }

    static DeprecationIssue checkMonitoringSettingHistoryDuration(
        final Settings settings,
        final PluginsAndModules pluginsAndModules,
        final ClusterState clusterState,
        final XPackLicenseState licenseState
    ) {
        return genericMonitoringSetting(clusterState, settings, Setting.simpleString("xpack.monitoring.history.duration"));
    }

    static DeprecationIssue checkMonitoringSettingCollectIndexRecovery(
        final Settings settings,
        final PluginsAndModules pluginsAndModules,
        final ClusterState clusterState,
        final XPackLicenseState licenseState
    ) {
        return genericMonitoringSetting(
            clusterState,
            settings,
            Setting.simpleString("xpack.monitoring.collection.index.recovery.active_only")
        );
    }

    static DeprecationIssue checkMonitoringSettingCollectIndices(
        final Settings settings,
        final PluginsAndModules pluginsAndModules,
        final ClusterState clusterState,
        final XPackLicenseState licenseState
    ) {
        return genericMonitoringSetting(clusterState, settings, Setting.simpleString("xpack.monitoring.collection.indices"));
    }

    static DeprecationIssue checkMonitoringSettingCollectCcrTimeout(
        final Settings settings,
        final PluginsAndModules pluginsAndModules,
        final ClusterState clusterState,
        final XPackLicenseState licenseState
    ) {
        return genericMonitoringSetting(clusterState, settings, Setting.simpleString("xpack.monitoring.collection.ccr.stats.timeout"));
    }

    static DeprecationIssue checkMonitoringSettingCollectEnrichStatsTimeout(
        final Settings settings,
        final PluginsAndModules pluginsAndModules,
        final ClusterState clusterState,
        final XPackLicenseState licenseState
    ) {
        return genericMonitoringSetting(clusterState, settings, Setting.simpleString("xpack.monitoring.collection.enrich.stats.timeout"));
    }

    static DeprecationIssue checkMonitoringSettingCollectIndexRecoveryStatsTimeout(
        final Settings settings,
        final PluginsAndModules pluginsAndModules,
        final ClusterState clusterState,
        final XPackLicenseState licenseState
    ) {
        return genericMonitoringSetting(clusterState, settings, Setting.simpleString("xpack.monitoring.collection.index.recovery.timeout"));
    }

    static DeprecationIssue checkMonitoringSettingCollectIndexStatsTimeout(
        final Settings settings,
        final PluginsAndModules pluginsAndModules,
        final ClusterState clusterState,
        final XPackLicenseState licenseState
    ) {
        return genericMonitoringSetting(clusterState, settings, Setting.simpleString("xpack.monitoring.collection.index.stats.timeout"));
    }

    static DeprecationIssue checkMonitoringSettingCollectMlJobStatsTimeout(
        final Settings settings,
        final PluginsAndModules pluginsAndModules,
        final ClusterState clusterState,
        final XPackLicenseState licenseState
    ) {
        return genericMonitoringSetting(clusterState, settings, Setting.simpleString("xpack.monitoring.collection.ml.job.stats.timeout"));
    }

    static DeprecationIssue checkMonitoringSettingCollectNodeStatsTimeout(
        final Settings settings,
        final PluginsAndModules pluginsAndModules,
        final ClusterState clusterState,
        final XPackLicenseState licenseState
    ) {
        return genericMonitoringSetting(clusterState, settings, Setting.simpleString("xpack.monitoring.collection.node.stats.timeout"));
    }

    static DeprecationIssue checkMonitoringSettingCollectClusterStatsTimeout(
        final Settings settings,
        final PluginsAndModules pluginsAndModules,
        final ClusterState clusterState,
        final XPackLicenseState licenseState
    ) {
        return genericMonitoringSetting(clusterState, settings, Setting.simpleString("xpack.monitoring.collection.cluster.stats.timeout"));
    }

    static DeprecationIssue checkMonitoringSettingExportersHost(
        final Settings settings,
        final PluginsAndModules pluginsAndModules,
        final ClusterState clusterState,
        final XPackLicenseState licenseState
    ) {
        return genericMonitoringAffixSetting(clusterState.metadata().settings(), settings, "host");
    }

    static DeprecationIssue checkMonitoringSettingExportersBulkTimeout(
        final Settings settings,
        final PluginsAndModules pluginsAndModules,
        final ClusterState clusterState,
        final XPackLicenseState licenseState
    ) {
        return genericMonitoringAffixSetting(clusterState.metadata().settings(), settings, "bulk.timeout");
    }

    static DeprecationIssue checkMonitoringSettingExportersConnectionTimeout(
        final Settings settings,
        final PluginsAndModules pluginsAndModules,
        final ClusterState clusterState,
        final XPackLicenseState licenseState
    ) {
        return genericMonitoringAffixSetting(clusterState.metadata().settings(), settings, "connection.timeout");
    }

    static DeprecationIssue checkMonitoringSettingExportersConnectionReadTimeout(
        final Settings settings,
        final PluginsAndModules pluginsAndModules,
        final ClusterState clusterState,
        final XPackLicenseState licenseState
    ) {
        return genericMonitoringAffixSetting(clusterState.metadata().settings(), settings, "connection.read_timeout");
    }

    static DeprecationIssue checkMonitoringSettingExportersAuthUsername(
        final Settings settings,
        final PluginsAndModules pluginsAndModules,
        final ClusterState clusterState,
        final XPackLicenseState licenseState
    ) {
        return genericMonitoringAffixSetting(clusterState.metadata().settings(), settings, "auth.username");
    }

    static DeprecationIssue checkMonitoringSettingExportersAuthPass(
        final Settings settings,
        final PluginsAndModules pluginsAndModules,
        final ClusterState clusterState,
        final XPackLicenseState licenseState
    ) {
        return genericMonitoringAffixSecureSetting(clusterState.metadata().settings(), settings, "auth.secure_password");
    }

    static DeprecationIssue checkMonitoringSettingExportersSSL(
        final Settings settings,
        final PluginsAndModules pluginsAndModules,
        final ClusterState clusterState,
        final XPackLicenseState licenseState
    ) {
        return genericMonitoringAffixGroupedSetting(clusterState.metadata().settings(), settings, "ssl");
    }

    static DeprecationIssue checkMonitoringSettingExportersProxyBase(
        final Settings settings,
        final PluginsAndModules pluginsAndModules,
        final ClusterState clusterState,
        final XPackLicenseState licenseState
    ) {
        return genericMonitoringAffixSetting(clusterState.metadata().settings(), settings, "proxy.base_path");
    }

    static DeprecationIssue checkMonitoringSettingExportersSniffEnabled(
        final Settings settings,
        final PluginsAndModules pluginsAndModules,
        final ClusterState clusterState,
        final XPackLicenseState licenseState
    ) {
        return genericMonitoringAffixSetting(clusterState.metadata().settings(), settings, "sniff.enabled");
    }

    static DeprecationIssue checkMonitoringSettingExportersHeaders(
        final Settings settings,
        final PluginsAndModules pluginsAndModules,
        final ClusterState clusterState,
        final XPackLicenseState licenseState
    ) {
        return genericMonitoringAffixGroupedSetting(clusterState.metadata().settings(), settings, "headers");
    }

    static DeprecationIssue checkMonitoringSettingExportersTemplateTimeout(
        final Settings settings,
        final PluginsAndModules pluginsAndModules,
        final ClusterState clusterState,
        final XPackLicenseState licenseState
    ) {
        return genericMonitoringAffixSetting(clusterState.metadata().settings(), settings, "index.template.master_timeout");
    }

    static DeprecationIssue checkMonitoringSettingExportersMasterTimeout(
        final Settings settings,
        final PluginsAndModules pluginsAndModules,
        final ClusterState clusterState,
        final XPackLicenseState licenseState
    ) {
        return genericMonitoringAffixSetting(clusterState.metadata().settings(), settings, "wait_master.timeout");
    }

    static DeprecationIssue checkMonitoringSettingExportersEnabled(
        final Settings settings,
        final PluginsAndModules pluginsAndModules,
        final ClusterState clusterState,
        final XPackLicenseState licenseState
    ) {
        return genericMonitoringAffixSetting(clusterState.metadata().settings(), settings, "enabled");
    }

    static DeprecationIssue checkMonitoringSettingExportersType(
        final Settings settings,
        final PluginsAndModules pluginsAndModules,
        final ClusterState clusterState,
        final XPackLicenseState licenseState
    ) {
        return genericMonitoringAffixSetting(clusterState.metadata().settings(), settings, "type");
    }

    static DeprecationIssue checkMonitoringSettingExportersAlertsEnabled(
        final Settings settings,
        final PluginsAndModules pluginsAndModules,
        final ClusterState clusterState,
        final XPackLicenseState licenseState
    ) {
        return genericMonitoringAffixSetting(clusterState.metadata().settings(), settings, "cluster_alerts.management.enabled");
    }

    static DeprecationIssue checkMonitoringSettingExportersAlertsBlacklist(
        final Settings settings,
        final PluginsAndModules pluginsAndModules,
        final ClusterState clusterState,
        final XPackLicenseState licenseState
    ) {
        return genericMonitoringAffixSetting(clusterState.metadata().settings(), settings, "cluster_alerts.management.blacklist");
    }

    static DeprecationIssue checkMonitoringSettingExportersIndexNameTimeFormat(
        final Settings settings,
        final PluginsAndModules pluginsAndModules,
        final ClusterState clusterState,
        final XPackLicenseState licenseState
    ) {
        return genericMonitoringAffixSetting(clusterState.metadata().settings(), settings, "index.name.time_format");
    }

    static DeprecationIssue checkMonitoringSettingDecommissionAlerts(
        final Settings settings,
        final PluginsAndModules pluginsAndModules,
        final ClusterState clusterState,
        final XPackLicenseState licenseState
    ) {
        return genericMonitoringSetting(clusterState, settings, Setting.simpleString("xpack.monitoring.migration.decommission_alerts"));
    }

    static DeprecationIssue checkMonitoringSettingEsCollectionEnabled(
        final Settings settings,
        final PluginsAndModules pluginsAndModules,
        final ClusterState clusterState,
        final XPackLicenseState licenseState
    ) {
        return genericMonitoringSetting(clusterState, settings, Setting.simpleString("xpack.monitoring.elasticsearch.collection.enabled"));
    }

    static DeprecationIssue checkMonitoringSettingCollectionEnabled(
        final Settings settings,
        final PluginsAndModules pluginsAndModules,
        final ClusterState clusterState,
        final XPackLicenseState licenseState
    ) {
        return genericMonitoringSetting(clusterState, settings, Setting.simpleString("xpack.monitoring.collection.enabled"));
    }

    static DeprecationIssue checkMonitoringSettingCollectionInterval(
        final Settings settings,
        final PluginsAndModules pluginsAndModules,
        final ClusterState clusterState,
        final XPackLicenseState licenseState
    ) {
        return genericMonitoringSetting(clusterState, settings, Setting.simpleString("xpack.monitoring.collection.interval"));
    }

    static DeprecationIssue checkExporterUseIngestPipelineSettings(
        final Settings settings,
        final PluginsAndModules pluginsAndModules,
        final ClusterState clusterState,
        final XPackLicenseState licenseState
    ) {
        return deprecatedAffixSetting(
            MonitoringDeprecatedSettings.USE_INGEST_PIPELINE_SETTING,
            "Remove the following settings: [%s]",
            "https://ela.st/es-deprecation-7-monitoring-exporter-use-ingest-setting",
            DeprecationIssue.Level.WARNING,
            clusterState.metadata().settings(),
            settings
        );
    }

    static DeprecationIssue checkExporterPipelineMasterTimeoutSetting(
        final Settings settings,
        final PluginsAndModules pluginsAndModules,
        final ClusterState clusterState,
        final XPackLicenseState licenseState
    ) {
        return deprecatedAffixSetting(
            MonitoringDeprecatedSettings.PIPELINE_CHECK_TIMEOUT_SETTING,
            "Remove the following settings: [%s]",
            "https://ela.st/es-deprecation-7-monitoring-exporter-pipeline-timeout-setting",
            DeprecationIssue.Level.WARNING,
            clusterState.metadata().settings(),
            settings
        );
    }

    static DeprecationIssue checkExporterCreateLegacyTemplateSetting(
        final Settings settings,
        final PluginsAndModules pluginsAndModules,
        final ClusterState clusterState,
        final XPackLicenseState licenseState
    ) {
        return deprecatedAffixSetting(
            MonitoringDeprecatedSettings.TEMPLATE_CREATE_LEGACY_VERSIONS_SETTING,
            "Remove the following settings: [%s]",
            "https://ela.st/es-deprecation-7-monitoring-exporter-create-legacy-template-setting",
            DeprecationIssue.Level.WARNING,
            clusterState.metadata().settings(),
            settings
        );
    }

    static DeprecationIssue checkScriptContextCache(
        final Settings settings,
        final PluginsAndModules pluginsAndModules,
        final ClusterState clusterState,
        final XPackLicenseState licenseState
    ) {
        if (ScriptService.isUseContextCacheSet(settings)) {
            return new DeprecationIssue(
                DeprecationIssue.Level.WARNING,
                ScriptService.USE_CONTEXT_RATE_KEY_DEPRECATION_MESSAGE,
                "https://ela.st/es-deprecation-7-script-context-cache",
                "found deprecated script context caches in use, change setting to compilation rate or remove "
                    + "setting to use the default",
                false,
                null
            );
        }
        return null;
    }

    static DeprecationIssue checkScriptContextCompilationsRateLimitSetting(
        final Settings settings,
        final PluginsAndModules pluginsAndModules,
        final ClusterState clusterState,
        final XPackLicenseState licenseState
    ) {
        Setting.AffixSetting<?> maxSetting = ScriptService.SCRIPT_MAX_COMPILATIONS_RATE_SETTING;
        Set<String> contextCompilationRates = maxSetting.getAsMap(settings).keySet();
        if (ScriptService.isImplicitContextCacheSet(settings)) {
            return new DeprecationIssue(
                DeprecationIssue.Level.WARNING,
                ScriptService.contextDeprecationMessage(settings),
                "https://ela.st/es-deprecation-7-script-context-cache",
                "Remove the context-specific cache settings and set [script.max_compilations_rate] to configure the rate limit for the "
                    + "general cache. If no limit is set, the rate defaults to 150 compilations per five minutes: 150/5m. Context-specific "
                    + "caches are no longer needed to prevent system scripts from triggering rate limits.",
                false,
                null
            );
        } else if (contextCompilationRates.isEmpty() == false) {
            String maxSettings = contextCompilationRates.stream()
                .sorted()
                .map(c -> maxSetting.getConcreteSettingForNamespace(c).getKey())
                .collect(Collectors.joining(","));
            return new DeprecationIssue(
                DeprecationIssue.Level.WARNING,
                String.format(
                    Locale.ROOT,
                    "Setting context-specific rate limits [%s] is deprecated."
                        + " Use [%s] to rate limit the compilation of user scripts."
                        + " Context-specific caches are no longer needed to prevent system scripts from triggering rate limits.",
                    maxSettings,
                    ScriptService.SCRIPT_GENERAL_MAX_COMPILATIONS_RATE_SETTING.getKey()
                ),
                "https://ela.st/es-deprecation-7-script-context-cache",
                String.format(Locale.ROOT, "[%s] is deprecated and will be removed in a future release", maxSettings),
                false,
                null
            );
        }
        return null;
    }

    static DeprecationIssue checkScriptContextCacheSizeSetting(
        final Settings settings,
        final PluginsAndModules pluginsAndModules,
        final ClusterState clusterState,
        final XPackLicenseState licenseState
    ) {
        Setting.AffixSetting<?> cacheSizeSetting = ScriptService.SCRIPT_CACHE_SIZE_SETTING;
        Set<String> contextCacheSizes = cacheSizeSetting.getAsMap(settings).keySet();
        if (contextCacheSizes.isEmpty() == false) {
            String cacheSizeSettings = contextCacheSizes.stream()
                .sorted()
                .map(c -> cacheSizeSetting.getConcreteSettingForNamespace(c).getKey())
                .collect(Collectors.joining(","));
            return new DeprecationIssue(
                DeprecationIssue.Level.WARNING,
                String.format(
                    Locale.ROOT,
                    "Setting a context-specific cache size [%s] is deprecated."
                        + " Use [%s] to configure the size of the general cache for scripts."
                        + " Context-specific caches are no longer needed to prevent system scripts from triggering rate limits.",
                    cacheSizeSettings,
                    ScriptService.SCRIPT_GENERAL_CACHE_SIZE_SETTING.getKey()
                ),
                "https://ela.st/es-deprecation-7-script-context-cache",
                String.format(Locale.ROOT, "[%s] is deprecated and will be removed in a future release", cacheSizeSettings),
                false,
                null
            );
        }
        return null;
    }

    static DeprecationIssue checkScriptContextCacheExpirationSetting(
        final Settings settings,
        final PluginsAndModules pluginsAndModules,
        final ClusterState clusterState,
        final XPackLicenseState licenseState
    ) {
        Setting.AffixSetting<?> cacheExpireSetting = ScriptService.SCRIPT_CACHE_EXPIRE_SETTING;
        Set<String> contextCacheExpires = cacheExpireSetting.getAsMap(settings).keySet();
        if (contextCacheExpires.isEmpty() == false) {
            String cacheExpireSettings = contextCacheExpires.stream()
                .sorted()
                .map(c -> cacheExpireSetting.getConcreteSettingForNamespace(c).getKey())
                .collect(Collectors.joining(","));
            return new DeprecationIssue(
                DeprecationIssue.Level.WARNING,
                String.format(
                    Locale.ROOT,
                    "Setting a context-specific cache expiration [%s] is deprecated."
                        + " Use [%s] to configure the expiration of the general cache."
                        + " Context-specific caches are no longer needed to prevent system scripts from triggering rate limits.",
                    cacheExpireSettings,
                    ScriptService.SCRIPT_GENERAL_CACHE_EXPIRE_SETTING.getKey()
                ),
                "https://ela.st/es-deprecation-7-script-context-cache",
                String.format(Locale.ROOT, "[%s] is deprecated and will be removed in a future release", cacheExpireSettings),
                false,
                null
            );
        }
        return null;
    }

    static DeprecationIssue checkEnforceDefaultTierPreferenceSetting(
        final Settings settings,
        final PluginsAndModules pluginsAndModules,
        final ClusterState clusterState,
        final XPackLicenseState licenseState
    ) {
        if (DataTier.ENFORCE_DEFAULT_TIER_PREFERENCE_SETTING.exists(settings)) {
            String key = DataTier.ENFORCE_DEFAULT_TIER_PREFERENCE_SETTING.getKey();
            return new DeprecationIssue(
                DeprecationIssue.Level.CRITICAL,
                String.format(Locale.ROOT, "setting [%s] is deprecated and will not be available in a future version", key),
                "https://www.elastic.co/guide/en/elasticsearch/reference/current/data-tiers.html",
                String.format(Locale.ROOT, "found [%s] configured. Discontinue use of this setting.", key),
                false,
                null
            );
        }

        return null;
    }

    static DeprecationIssue checkLifecyleStepMasterTimeoutSetting(
        final Settings settings,
        final PluginsAndModules pluginsAndModules,
        final ClusterState clusterState,
        final XPackLicenseState licenseState
    ) {
        Setting<TimeValue> deprecatedSetting = LifecycleSettings.LIFECYCLE_STEP_MASTER_TIMEOUT_SETTING;
        String url = "https://ela.st/es-deprecation-8-lifecycle-master-timeout-setting";
        return checkRemovedSetting(
            clusterState.metadata().settings(),
            settings,
            deprecatedSetting,
            url,
            "As of 7.16 the timeout is always infinite.",
            DeprecationIssue.Level.WARNING
        );
    }

    static DeprecationIssue checkEqlEnabledSetting(
        final Settings settings,
        final PluginsAndModules pluginsAndModules,
        final ClusterState clusterState,
        final XPackLicenseState licenseState
    ) {
        Setting<Boolean> deprecatedSetting = Setting.boolSetting(
            "xpack.eql.enabled",
            true,
            Setting.Property.NodeScope,
            Setting.Property.DeprecatedWarning
        );
        String url = "https://ela.st/es-deprecation-8-eql-enabled-setting";
        return checkRemovedSetting(
            clusterState.metadata().settings(),
            settings,
            deprecatedSetting,
            url,
            "As of 7.9.2 basic license level features are always enabled.",
            DeprecationIssue.Level.WARNING
        );
    }

    static DeprecationIssue checkNodeAttrData(
        final Settings settings,
        final PluginsAndModules pluginsAndModules,
        final ClusterState clusterState,
        final XPackLicenseState licenseState
    ) {
        String nodeAttrDataValue = settings.get("node.attr.data");
        if (nodeAttrDataValue == null) {
            return null;
        }
        return new DeprecationIssue(
            DeprecationIssue.Level.WARNING,
            "Setting node.attributes.data is not recommended",
            "https://ela.st/es-deprecation-7-node-attr-data-setting",
            "One or more of your nodes is configured with node.attributes.data settings. This is typically used to create a "
                + "hot/warm or tiered architecture, based on legacy guidelines. Data tiers are a recommended replacement for tiered "
                + "architecture clusters.",
            false,
            null
        );
    }

    static DeprecationIssue checkWatcherBulkConcurrentRequestsSetting(
        final Settings settings,
        final PluginsAndModules pluginsAndModules,
        final ClusterState clusterState,
        final XPackLicenseState licenseState
    ) {
        Setting<Integer> deprecatedSetting = Setting.intSetting(
            "xpack.watcher.bulk.concurrent_requests",
            0,
            0,
            20,
            Setting.Property.NodeScope,
            Setting.Property.Deprecated
        );
        String url = "https://ela.st/es-deprecation-8-watcher-bulk-concurrency-setting";
        return checkRemovedSetting(
            clusterState.metadata().settings(),
            settings,
            deprecatedSetting,
            url,
            "As of 8.8.0 this setting is ignored.",
            DeprecationIssue.Level.WARNING
        );
    }

    static DeprecationIssue checkTracingApmSettings(
        final Settings settings,
        final PluginsAndModules pluginsAndModules,
        final ClusterState clusterState,
        final XPackLicenseState licenseState
    ) {
        String url = "https://ela.st/es-deprecation-9-tracing-apm-settings";
        Setting.Property[] properties = { NodeScope, OperatorDynamic, Deprecated };
        List<Setting<?>> tracingApmSettings = List.of(
            Setting.prefixKeySetting("tracing.apm.agent.", key -> Setting.simpleString(key, properties)),
            Setting.stringListSetting("tracing.apm.names.include", properties),
            Setting.stringListSetting("tracing.apm.names.exclude", properties),
            Setting.stringListSetting("tracing.apm.sanitize_field_names", properties),
            Setting.boolSetting("tracing.apm.enabled", false, properties),
            SecureSetting.secureString("tracing.apm.api_key", null, Deprecated),
            SecureSetting.secureString("tracing.apm.secret_token", null, Deprecated)
        );
        return checkMultipleRemovedSettings(
            clusterState.metadata().settings(),
            settings,
            tracingApmSettings,
            url,
            "[tracing.apm.*] settings are no longer accepted as of 9.0.0"
                + " and should be replaced by [telemetry.*] or [telemetry.tracing.*] settings.",
            DeprecationIssue.Level.CRITICAL
        );
    }
<<<<<<< HEAD

    static DeprecationIssue checkSourceModeInComponentTemplates(
        final Settings settings,
        final PluginsAndModules pluginsAndModules,
        final ClusterState clusterState,
        final XPackLicenseState licenseState
    ) {
        List<String> templates = new ArrayList<>();
        var templateNames = clusterState.metadata().getProject().componentTemplates().keySet();
        for (String templateName : templateNames) {
            ComponentTemplate template = clusterState.metadata().getProject().componentTemplates().get(templateName);
            if (template.template().mappings() != null) {
                var sourceAsMap = (Map<?, ?>) XContentHelper.convertToMap(template.template().mappings().uncompressed(), true)
                    .v2()
                    .get("_doc");
                if (sourceAsMap != null) {
                    Object source = sourceAsMap.get("_source");
                    if (source instanceof Map<?, ?> sourceMap) {
                        if (sourceMap.containsKey("mode")) {
                            templates.add(templateName);
                        }
                    }
                }
            }

        }
        if (templates.isEmpty()) {
            return null;
        }
        Collections.sort(templates);
        return new DeprecationIssue(
            DeprecationIssue.Level.CRITICAL,
            SourceFieldMapper.DEPRECATION_WARNING,
            "https://github.com/elastic/elasticsearch/pull/117172",
            SourceFieldMapper.DEPRECATION_WARNING + " Affected component templates: [" + String.join(", ", templates) + "]",
            false,
            null
        );
    }
=======
>>>>>>> 7fd7d646
}<|MERGE_RESOLUTION|>--- conflicted
+++ resolved
@@ -1012,46 +1012,4 @@
             DeprecationIssue.Level.CRITICAL
         );
     }
-<<<<<<< HEAD
-
-    static DeprecationIssue checkSourceModeInComponentTemplates(
-        final Settings settings,
-        final PluginsAndModules pluginsAndModules,
-        final ClusterState clusterState,
-        final XPackLicenseState licenseState
-    ) {
-        List<String> templates = new ArrayList<>();
-        var templateNames = clusterState.metadata().getProject().componentTemplates().keySet();
-        for (String templateName : templateNames) {
-            ComponentTemplate template = clusterState.metadata().getProject().componentTemplates().get(templateName);
-            if (template.template().mappings() != null) {
-                var sourceAsMap = (Map<?, ?>) XContentHelper.convertToMap(template.template().mappings().uncompressed(), true)
-                    .v2()
-                    .get("_doc");
-                if (sourceAsMap != null) {
-                    Object source = sourceAsMap.get("_source");
-                    if (source instanceof Map<?, ?> sourceMap) {
-                        if (sourceMap.containsKey("mode")) {
-                            templates.add(templateName);
-                        }
-                    }
-                }
-            }
-
-        }
-        if (templates.isEmpty()) {
-            return null;
-        }
-        Collections.sort(templates);
-        return new DeprecationIssue(
-            DeprecationIssue.Level.CRITICAL,
-            SourceFieldMapper.DEPRECATION_WARNING,
-            "https://github.com/elastic/elasticsearch/pull/117172",
-            SourceFieldMapper.DEPRECATION_WARNING + " Affected component templates: [" + String.join(", ", templates) + "]",
-            false,
-            null
-        );
-    }
-=======
->>>>>>> 7fd7d646
 }