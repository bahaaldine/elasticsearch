/*
 * Copyright Elasticsearch B.V. and/or licensed to Elasticsearch B.V. under one
 * or more contributor license agreements. Licensed under the Elastic License;
 * you may not use this file except in compliance with the Elastic License.
 */
package org.elasticsearch.xpack.core;

import org.elasticsearch.action.Action;
import org.elasticsearch.action.ActionResponse;
import org.elasticsearch.cluster.ClusterState;
import org.elasticsearch.cluster.NamedDiff;
import org.elasticsearch.cluster.metadata.MetaData;
import org.elasticsearch.common.ParseField;
import org.elasticsearch.common.io.stream.NamedWriteableRegistry;
import org.elasticsearch.common.network.NetworkService;
import org.elasticsearch.common.settings.Setting;
import org.elasticsearch.common.settings.Settings;
import org.elasticsearch.common.util.BigArrays;
import org.elasticsearch.common.util.PageCacheRecycler;
import org.elasticsearch.common.xcontent.NamedXContentRegistry;
import org.elasticsearch.indices.breaker.CircuitBreakerService;
import org.elasticsearch.license.DeleteLicenseAction;
import org.elasticsearch.license.GetBasicStatusAction;
import org.elasticsearch.license.GetLicenseAction;
import org.elasticsearch.license.GetTrialStatusAction;
import org.elasticsearch.license.LicenseService;
import org.elasticsearch.license.LicensesMetaData;
import org.elasticsearch.license.PostStartBasicAction;
import org.elasticsearch.license.PostStartTrialAction;
import org.elasticsearch.license.PutLicenseAction;
import org.elasticsearch.persistent.PersistentTaskParams;
import org.elasticsearch.persistent.PersistentTaskState;
import org.elasticsearch.plugins.ActionPlugin;
import org.elasticsearch.plugins.NetworkPlugin;
import org.elasticsearch.plugins.Plugin;
import org.elasticsearch.tasks.Task;
import org.elasticsearch.threadpool.ThreadPool;
import org.elasticsearch.transport.Transport;
import org.elasticsearch.xpack.core.action.XPackInfoAction;
import org.elasticsearch.xpack.core.action.XPackUsageAction;
import org.elasticsearch.xpack.core.ccr.AutoFollowMetadata;
import org.elasticsearch.xpack.core.deprecation.DeprecationInfoAction;
import org.elasticsearch.xpack.core.graph.GraphFeatureSetUsage;
import org.elasticsearch.xpack.core.graph.action.GraphExploreAction;
import org.elasticsearch.xpack.core.indexlifecycle.AllocateAction;
import org.elasticsearch.xpack.core.indexlifecycle.DeleteAction;
import org.elasticsearch.xpack.core.indexlifecycle.ForceMergeAction;
import org.elasticsearch.xpack.core.indexlifecycle.IndexLifecycleFeatureSetUsage;
import org.elasticsearch.xpack.core.indexlifecycle.IndexLifecycleMetadata;
import org.elasticsearch.xpack.core.indexlifecycle.LifecycleAction;
import org.elasticsearch.xpack.core.indexlifecycle.LifecycleType;
import org.elasticsearch.xpack.core.indexlifecycle.ReadOnlyAction;
import org.elasticsearch.xpack.core.indexlifecycle.RolloverAction;
import org.elasticsearch.xpack.core.indexlifecycle.ShrinkAction;
import org.elasticsearch.xpack.core.indexlifecycle.TimeseriesLifecycleType;
import org.elasticsearch.xpack.core.indexlifecycle.action.DeleteLifecycleAction;
import org.elasticsearch.xpack.core.indexlifecycle.action.ExplainLifecycleAction;
import org.elasticsearch.xpack.core.indexlifecycle.action.GetLifecycleAction;
import org.elasticsearch.xpack.core.indexlifecycle.action.MoveToStepAction;
import org.elasticsearch.xpack.core.indexlifecycle.action.PutLifecycleAction;
import org.elasticsearch.xpack.core.indexlifecycle.action.RemoveIndexLifecyclePolicyAction;
import org.elasticsearch.xpack.core.indexlifecycle.action.RetryAction;
import org.elasticsearch.xpack.core.indexlifecycle.action.SetIndexLifecyclePolicyAction;
import org.elasticsearch.xpack.core.logstash.LogstashFeatureSetUsage;
import org.elasticsearch.xpack.core.beats.BeatsFeatureSetUsage;
import org.elasticsearch.xpack.core.ml.MachineLearningFeatureSetUsage;
import org.elasticsearch.xpack.core.ml.MlMetadata;
import org.elasticsearch.xpack.core.ml.action.CloseJobAction;
import org.elasticsearch.xpack.core.ml.action.DeleteCalendarAction;
import org.elasticsearch.xpack.core.ml.action.DeleteCalendarEventAction;
import org.elasticsearch.xpack.core.ml.action.DeleteDatafeedAction;
import org.elasticsearch.xpack.core.ml.action.DeleteExpiredDataAction;
import org.elasticsearch.xpack.core.ml.action.DeleteFilterAction;
import org.elasticsearch.xpack.core.ml.action.DeleteForecastAction;
import org.elasticsearch.xpack.core.ml.action.DeleteJobAction;
import org.elasticsearch.xpack.core.ml.action.DeleteModelSnapshotAction;
import org.elasticsearch.xpack.core.ml.action.FinalizeJobExecutionAction;
import org.elasticsearch.xpack.core.ml.action.FindFileStructureAction;
import org.elasticsearch.xpack.core.ml.action.FlushJobAction;
import org.elasticsearch.xpack.core.ml.action.ForecastJobAction;
import org.elasticsearch.xpack.core.ml.action.GetBucketsAction;
import org.elasticsearch.xpack.core.ml.action.GetCalendarEventsAction;
import org.elasticsearch.xpack.core.ml.action.GetCalendarsAction;
import org.elasticsearch.xpack.core.ml.action.GetCategoriesAction;
import org.elasticsearch.xpack.core.ml.action.GetDatafeedsAction;
import org.elasticsearch.xpack.core.ml.action.GetDatafeedsStatsAction;
import org.elasticsearch.xpack.core.ml.action.GetFiltersAction;
import org.elasticsearch.xpack.core.ml.action.GetInfluencersAction;
import org.elasticsearch.xpack.core.ml.action.GetJobsAction;
import org.elasticsearch.xpack.core.ml.action.GetJobsStatsAction;
import org.elasticsearch.xpack.core.ml.action.GetModelSnapshotsAction;
import org.elasticsearch.xpack.core.ml.action.GetOverallBucketsAction;
import org.elasticsearch.xpack.core.ml.action.GetRecordsAction;
import org.elasticsearch.xpack.core.ml.action.IsolateDatafeedAction;
import org.elasticsearch.xpack.core.ml.action.KillProcessAction;
import org.elasticsearch.xpack.core.ml.action.MlInfoAction;
import org.elasticsearch.xpack.core.ml.action.OpenJobAction;
import org.elasticsearch.xpack.core.ml.action.PersistJobAction;
import org.elasticsearch.xpack.core.ml.action.PostCalendarEventsAction;
import org.elasticsearch.xpack.core.ml.action.PostDataAction;
import org.elasticsearch.xpack.core.ml.action.PreviewDatafeedAction;
import org.elasticsearch.xpack.core.ml.action.PutCalendarAction;
import org.elasticsearch.xpack.core.ml.action.PutDatafeedAction;
import org.elasticsearch.xpack.core.ml.action.PutFilterAction;
import org.elasticsearch.xpack.core.ml.action.PutJobAction;
import org.elasticsearch.xpack.core.ml.action.RevertModelSnapshotAction;
import org.elasticsearch.xpack.core.ml.action.StartDatafeedAction;
import org.elasticsearch.xpack.core.ml.action.StopDatafeedAction;
import org.elasticsearch.xpack.core.ml.action.UpdateCalendarJobAction;
import org.elasticsearch.xpack.core.ml.action.UpdateDatafeedAction;
import org.elasticsearch.xpack.core.ml.action.UpdateFilterAction;
import org.elasticsearch.xpack.core.ml.action.UpdateJobAction;
import org.elasticsearch.xpack.core.ml.action.UpdateModelSnapshotAction;
import org.elasticsearch.xpack.core.ml.action.UpdateProcessAction;
import org.elasticsearch.xpack.core.ml.action.ValidateDetectorAction;
import org.elasticsearch.xpack.core.ml.action.ValidateJobConfigAction;
import org.elasticsearch.xpack.core.ml.datafeed.DatafeedState;
import org.elasticsearch.xpack.core.ml.job.config.JobTaskState;
import org.elasticsearch.xpack.core.monitoring.MonitoringFeatureSetUsage;
import org.elasticsearch.xpack.core.rollup.RollupFeatureSetUsage;
import org.elasticsearch.xpack.core.rollup.RollupField;
import org.elasticsearch.xpack.core.rollup.action.DeleteRollupJobAction;
import org.elasticsearch.xpack.core.rollup.action.GetRollupCapsAction;
import org.elasticsearch.xpack.core.rollup.action.GetRollupJobsAction;
import org.elasticsearch.xpack.core.rollup.action.PutRollupJobAction;
import org.elasticsearch.xpack.core.rollup.action.RollupSearchAction;
import org.elasticsearch.xpack.core.rollup.action.StartRollupJobAction;
import org.elasticsearch.xpack.core.rollup.action.StopRollupJobAction;
import org.elasticsearch.xpack.core.rollup.job.RollupJob;
import org.elasticsearch.xpack.core.rollup.job.RollupJobStatus;
import org.elasticsearch.xpack.core.security.SecurityFeatureSetUsage;
import org.elasticsearch.xpack.core.security.SecurityField;
import org.elasticsearch.xpack.core.security.SecuritySettings;
import org.elasticsearch.xpack.core.security.action.realm.ClearRealmCacheAction;
import org.elasticsearch.xpack.core.security.action.role.ClearRolesCacheAction;
import org.elasticsearch.xpack.core.security.action.role.DeleteRoleAction;
import org.elasticsearch.xpack.core.security.action.role.GetRolesAction;
import org.elasticsearch.xpack.core.security.action.role.PutRoleAction;
import org.elasticsearch.xpack.core.security.action.rolemapping.DeleteRoleMappingAction;
import org.elasticsearch.xpack.core.security.action.rolemapping.GetRoleMappingsAction;
import org.elasticsearch.xpack.core.security.action.rolemapping.PutRoleMappingAction;
import org.elasticsearch.xpack.core.security.action.token.CreateTokenAction;
import org.elasticsearch.xpack.core.security.action.token.InvalidateTokenAction;
import org.elasticsearch.xpack.core.security.action.token.RefreshTokenAction;
import org.elasticsearch.xpack.core.security.action.user.AuthenticateAction;
import org.elasticsearch.xpack.core.security.action.user.ChangePasswordAction;
import org.elasticsearch.xpack.core.security.action.user.DeleteUserAction;
import org.elasticsearch.xpack.core.security.action.user.GetUsersAction;
import org.elasticsearch.xpack.core.security.action.user.HasPrivilegesAction;
import org.elasticsearch.xpack.core.security.action.user.PutUserAction;
import org.elasticsearch.xpack.core.security.action.user.SetEnabledAction;
import org.elasticsearch.xpack.core.security.authc.TokenMetaData;
import org.elasticsearch.xpack.core.security.authc.support.mapper.expressiondsl.AllExpression;
import org.elasticsearch.xpack.core.security.authc.support.mapper.expressiondsl.AnyExpression;
import org.elasticsearch.xpack.core.security.authc.support.mapper.expressiondsl.ExceptExpression;
import org.elasticsearch.xpack.core.security.authc.support.mapper.expressiondsl.FieldExpression;
import org.elasticsearch.xpack.core.security.authc.support.mapper.expressiondsl.RoleMapperExpression;
import org.elasticsearch.xpack.core.security.authz.privilege.ConditionalClusterPrivileges;
import org.elasticsearch.xpack.core.security.authz.privilege.ConditionalClusterPrivilege;
import org.elasticsearch.xpack.core.security.transport.netty4.SecurityNetty4Transport;
import org.elasticsearch.xpack.core.ssl.SSLService;
import org.elasticsearch.xpack.core.ssl.action.GetCertificateInfoAction;
import org.elasticsearch.xpack.core.upgrade.actions.IndexUpgradeAction;
import org.elasticsearch.xpack.core.upgrade.actions.IndexUpgradeInfoAction;
import org.elasticsearch.xpack.core.watcher.WatcherFeatureSetUsage;
import org.elasticsearch.xpack.core.watcher.WatcherMetaData;
import org.elasticsearch.xpack.core.watcher.transport.actions.ack.AckWatchAction;
import org.elasticsearch.xpack.core.watcher.transport.actions.activate.ActivateWatchAction;
import org.elasticsearch.xpack.core.watcher.transport.actions.delete.DeleteWatchAction;
import org.elasticsearch.xpack.core.watcher.transport.actions.execute.ExecuteWatchAction;
import org.elasticsearch.xpack.core.watcher.transport.actions.get.GetWatchAction;
import org.elasticsearch.xpack.core.watcher.transport.actions.put.PutWatchAction;
import org.elasticsearch.xpack.core.watcher.transport.actions.service.WatcherServiceAction;
import org.elasticsearch.xpack.core.watcher.transport.actions.stats.WatcherStatsAction;

import java.util.ArrayList;
import java.util.Arrays;
import java.util.Collections;
import java.util.List;
import java.util.Map;
import java.util.Optional;
import java.util.function.Supplier;

public class XPackClientPlugin extends Plugin implements ActionPlugin, NetworkPlugin {

    static Optional<String> X_PACK_FEATURE = Optional.of("x-pack");

    @Override
    protected Optional<String> getFeature() {
        return X_PACK_FEATURE;
    }

    private final Settings settings;

    public XPackClientPlugin(final Settings settings) {
        this.settings = settings;
    }

    @Override
    public List<Setting<?>> getSettings() {
        ArrayList<Setting<?>> settings = new ArrayList<>();
        // the only licensing one
        settings.add(Setting.groupSetting("license.", Setting.Property.NodeScope));

        //TODO split these settings up
        settings.addAll(XPackSettings.getAllSettings());

        settings.add(LicenseService.SELF_GENERATED_LICENSE_TYPE);

        // we add the `xpack.version` setting to all internal indices
        settings.add(Setting.simpleString("index.xpack.version", Setting.Property.IndexScope));

        return settings;
    }

    @Override
    public Settings additionalSettings() {
        return additionalSettings(settings, XPackSettings.SECURITY_ENABLED.get(settings), XPackPlugin.transportClientMode(settings));
    }

    static Settings additionalSettings(final Settings settings, final boolean enabled, final boolean transportClientMode) {
        if (enabled && transportClientMode) {
            return Settings.builder()
                    .put(SecuritySettings.addTransportSettings(settings))
                    .put(SecuritySettings.addUserSettings(settings))
                    .build();
        } else {
            return Settings.EMPTY;
        }
    }

    @Override
    public List<Action<? extends ActionResponse>> getClientActions() {
        return Arrays.asList(
                // deprecation
                DeprecationInfoAction.INSTANCE,
                // graph
                GraphExploreAction.INSTANCE,
                // ML
                GetJobsAction.INSTANCE,
                GetJobsStatsAction.INSTANCE,
                MlInfoAction.INSTANCE,
                PutJobAction.INSTANCE,
                UpdateJobAction.INSTANCE,
                DeleteJobAction.INSTANCE,
                OpenJobAction.INSTANCE,
                GetFiltersAction.INSTANCE,
                PutFilterAction.INSTANCE,
                UpdateFilterAction.INSTANCE,
                DeleteFilterAction.INSTANCE,
                KillProcessAction.INSTANCE,
                GetBucketsAction.INSTANCE,
                GetInfluencersAction.INSTANCE,
                GetOverallBucketsAction.INSTANCE,
                GetRecordsAction.INSTANCE,
                PostDataAction.INSTANCE,
                CloseJobAction.INSTANCE,
                FinalizeJobExecutionAction.INSTANCE,
                FlushJobAction.INSTANCE,
                ValidateDetectorAction.INSTANCE,
                ValidateJobConfigAction.INSTANCE,
                GetCategoriesAction.INSTANCE,
                GetModelSnapshotsAction.INSTANCE,
                RevertModelSnapshotAction.INSTANCE,
                UpdateModelSnapshotAction.INSTANCE,
                GetDatafeedsAction.INSTANCE,
                GetDatafeedsStatsAction.INSTANCE,
                PutDatafeedAction.INSTANCE,
                UpdateDatafeedAction.INSTANCE,
                DeleteDatafeedAction.INSTANCE,
                PreviewDatafeedAction.INSTANCE,
                StartDatafeedAction.INSTANCE,
                StopDatafeedAction.INSTANCE,
                IsolateDatafeedAction.INSTANCE,
                DeleteModelSnapshotAction.INSTANCE,
                UpdateProcessAction.INSTANCE,
                DeleteExpiredDataAction.INSTANCE,
                ForecastJobAction.INSTANCE,
                DeleteForecastAction.INSTANCE,
                GetCalendarsAction.INSTANCE,
                PutCalendarAction.INSTANCE,
                DeleteCalendarAction.INSTANCE,
                DeleteCalendarEventAction.INSTANCE,
                UpdateCalendarJobAction.INSTANCE,
                GetCalendarEventsAction.INSTANCE,
                PostCalendarEventsAction.INSTANCE,
                PersistJobAction.INSTANCE,
                FindFileStructureAction.INSTANCE,
                // security
                ClearRealmCacheAction.INSTANCE,
                ClearRolesCacheAction.INSTANCE,
                GetUsersAction.INSTANCE,
                PutUserAction.INSTANCE,
                DeleteUserAction.INSTANCE,
                GetRolesAction.INSTANCE,
                PutRoleAction.INSTANCE,
                DeleteRoleAction.INSTANCE,
                ChangePasswordAction.INSTANCE,
                AuthenticateAction.INSTANCE,
                SetEnabledAction.INSTANCE,
                HasPrivilegesAction.INSTANCE,
                GetRoleMappingsAction.INSTANCE,
                PutRoleMappingAction.INSTANCE,
                DeleteRoleMappingAction.INSTANCE,
                CreateTokenAction.INSTANCE,
                InvalidateTokenAction.INSTANCE,
                GetCertificateInfoAction.INSTANCE,
                RefreshTokenAction.INSTANCE,
                // upgrade
                IndexUpgradeInfoAction.INSTANCE,
                IndexUpgradeAction.INSTANCE,
                // watcher
                PutWatchAction.INSTANCE,
                DeleteWatchAction.INSTANCE,
                GetWatchAction.INSTANCE,
                WatcherStatsAction.INSTANCE,
                AckWatchAction.INSTANCE,
                ActivateWatchAction.INSTANCE,
                WatcherServiceAction.INSTANCE,
                ExecuteWatchAction.INSTANCE,
                // license
                PutLicenseAction.INSTANCE,
                GetLicenseAction.INSTANCE,
                DeleteLicenseAction.INSTANCE,
                PostStartTrialAction.INSTANCE,
                GetTrialStatusAction.INSTANCE,
                PostStartBasicAction.INSTANCE,
                GetBasicStatusAction.INSTANCE,
                // x-pack
                XPackInfoAction.INSTANCE,
                XPackUsageAction.INSTANCE,
                // rollup
                RollupSearchAction.INSTANCE,
                PutRollupJobAction.INSTANCE,
                StartRollupJobAction.INSTANCE,
                StopRollupJobAction.INSTANCE,
                DeleteRollupJobAction.INSTANCE,
                GetRollupJobsAction.INSTANCE,
                GetRollupCapsAction.INSTANCE,
                // ILM
                DeleteLifecycleAction.INSTANCE,
                GetLifecycleAction.INSTANCE,
                PutLifecycleAction.INSTANCE,
                ExplainLifecycleAction.INSTANCE,
                SetIndexLifecyclePolicyAction.INSTANCE,
                RemoveIndexLifecyclePolicyAction.INSTANCE,
                MoveToStepAction.INSTANCE,
                RetryAction.INSTANCE
        );
    }

    @Override
    public List<NamedWriteableRegistry.Entry> getNamedWriteables() {
        return Arrays.asList(
                // graph
                new NamedWriteableRegistry.Entry(XPackFeatureSet.Usage.class, XPackField.GRAPH, GraphFeatureSetUsage::new),
                // logstash
                new NamedWriteableRegistry.Entry(XPackFeatureSet.Usage.class, XPackField.LOGSTASH, LogstashFeatureSetUsage::new),
                // beats
                new NamedWriteableRegistry.Entry(XPackFeatureSet.Usage.class, XPackField.BEATS, BeatsFeatureSetUsage::new),
                // ML - Custom metadata
                new NamedWriteableRegistry.Entry(MetaData.Custom.class, "ml", MlMetadata::new),
                new NamedWriteableRegistry.Entry(NamedDiff.class, "ml", MlMetadata.MlMetadataDiff::new),
                // ML - Persistent action requests
                new NamedWriteableRegistry.Entry(PersistentTaskParams.class, StartDatafeedAction.TASK_NAME,
                        StartDatafeedAction.DatafeedParams::new),
                new NamedWriteableRegistry.Entry(PersistentTaskParams.class, OpenJobAction.TASK_NAME,
                        OpenJobAction.JobParams::new),
                // ML - Task states
                new NamedWriteableRegistry.Entry(PersistentTaskState.class, JobTaskState.NAME, JobTaskState::new),
                new NamedWriteableRegistry.Entry(PersistentTaskState.class, DatafeedState.NAME, DatafeedState::fromStream),
                new NamedWriteableRegistry.Entry(XPackFeatureSet.Usage.class, XPackField.MACHINE_LEARNING,
                        MachineLearningFeatureSetUsage::new),
                // monitoring
                new NamedWriteableRegistry.Entry(XPackFeatureSet.Usage.class, XPackField.MONITORING, MonitoringFeatureSetUsage::new),
                // security
                new NamedWriteableRegistry.Entry(ClusterState.Custom.class, TokenMetaData.TYPE, TokenMetaData::new),
                new NamedWriteableRegistry.Entry(NamedDiff.class, TokenMetaData.TYPE, TokenMetaData::readDiffFrom),
                new NamedWriteableRegistry.Entry(XPackFeatureSet.Usage.class, XPackField.SECURITY, SecurityFeatureSetUsage::new),
                // security : conditional privileges
                new NamedWriteableRegistry.Entry(ConditionalClusterPrivilege.class,
                    ConditionalClusterPrivileges.ManageApplicationPrivileges.WRITEABLE_NAME,
                    ConditionalClusterPrivileges.ManageApplicationPrivileges::createFrom),
                // security : role-mappings
                new NamedWriteableRegistry.Entry(RoleMapperExpression.class, AllExpression.NAME, AllExpression::new),
                new NamedWriteableRegistry.Entry(RoleMapperExpression.class, AnyExpression.NAME, AnyExpression::new),
                new NamedWriteableRegistry.Entry(RoleMapperExpression.class, FieldExpression.NAME, FieldExpression::new),
                new NamedWriteableRegistry.Entry(RoleMapperExpression.class, ExceptExpression.NAME, ExceptExpression::new),
                // watcher
                new NamedWriteableRegistry.Entry(MetaData.Custom.class, WatcherMetaData.TYPE, WatcherMetaData::new),
                new NamedWriteableRegistry.Entry(NamedDiff.class, WatcherMetaData.TYPE, WatcherMetaData::readDiffFrom),
                new NamedWriteableRegistry.Entry(XPackFeatureSet.Usage.class, XPackField.WATCHER, WatcherFeatureSetUsage::new),
                // licensing
                new NamedWriteableRegistry.Entry(MetaData.Custom.class, LicensesMetaData.TYPE, LicensesMetaData::new),
                new NamedWriteableRegistry.Entry(NamedDiff.class, LicensesMetaData.TYPE, LicensesMetaData::readDiffFrom),
                // rollup
                new NamedWriteableRegistry.Entry(XPackFeatureSet.Usage.class, XPackField.ROLLUP, RollupFeatureSetUsage::new),
                new NamedWriteableRegistry.Entry(PersistentTaskParams.class, RollupJob.NAME, RollupJob::new),
                new NamedWriteableRegistry.Entry(Task.Status.class, RollupJobStatus.NAME, RollupJobStatus::new),
                new NamedWriteableRegistry.Entry(PersistentTaskState.class, RollupJobStatus.NAME, RollupJobStatus::new),
                // ccr
<<<<<<< HEAD
                new NamedWriteableRegistry.Entry(AutoFollowMetadata.class, AutoFollowMetadata.TYPE, AutoFollowMetadata::new),
                // ILM
                new NamedWriteableRegistry.Entry(XPackFeatureSet.Usage.class, XPackField.INDEX_LIFECYCLE,
                    IndexLifecycleFeatureSetUsage::new),
                // ILM - Custom Metadata
                new NamedWriteableRegistry.Entry(MetaData.Custom.class, IndexLifecycleMetadata.TYPE, IndexLifecycleMetadata::new),
                new NamedWriteableRegistry.Entry(NamedDiff.class, IndexLifecycleMetadata.TYPE,
                    IndexLifecycleMetadata.IndexLifecycleMetadataDiff::new),
                // ILM - LifecycleTypes
                new NamedWriteableRegistry.Entry(LifecycleType.class, TimeseriesLifecycleType.TYPE,
                    (in) -> TimeseriesLifecycleType.INSTANCE),
                // ILM - Lifecycle Actions
                new NamedWriteableRegistry.Entry(LifecycleAction.class, AllocateAction.NAME, AllocateAction::new),
                new NamedWriteableRegistry.Entry(LifecycleAction.class, ForceMergeAction.NAME, ForceMergeAction::new),
                new NamedWriteableRegistry.Entry(LifecycleAction.class, ReadOnlyAction.NAME, ReadOnlyAction::new),
                new NamedWriteableRegistry.Entry(LifecycleAction.class, RolloverAction.NAME, RolloverAction::new),
                new NamedWriteableRegistry.Entry(LifecycleAction.class, ShrinkAction.NAME, ShrinkAction::new),
                new NamedWriteableRegistry.Entry(LifecycleAction.class, DeleteAction.NAME, DeleteAction::new)
=======
                new NamedWriteableRegistry.Entry(MetaData.Custom.class, AutoFollowMetadata.TYPE, AutoFollowMetadata::new),
                new NamedWriteableRegistry.Entry(NamedDiff.class, AutoFollowMetadata.TYPE,
                    in -> AutoFollowMetadata.readDiffFrom(MetaData.Custom.class, AutoFollowMetadata.TYPE, in))
>>>>>>> 0b4e8db1
        );
    }

    @Override
    public List<NamedXContentRegistry.Entry> getNamedXContent() {
        return Arrays.asList(
                // ML - Custom metadata
                new NamedXContentRegistry.Entry(MetaData.Custom.class, new ParseField("ml"),
                        parser -> MlMetadata.LENIENT_PARSER.parse(parser, null).build()),
                // ML - Persistent action requests
                new NamedXContentRegistry.Entry(PersistentTaskParams.class, new ParseField(StartDatafeedAction.TASK_NAME),
                        StartDatafeedAction.DatafeedParams::fromXContent),
                new NamedXContentRegistry.Entry(PersistentTaskParams.class, new ParseField(OpenJobAction.TASK_NAME),
                        OpenJobAction.JobParams::fromXContent),
                // ML - Task states
                new NamedXContentRegistry.Entry(PersistentTaskState.class, new ParseField(DatafeedState.NAME), DatafeedState::fromXContent),
                new NamedXContentRegistry.Entry(PersistentTaskState.class, new ParseField(JobTaskState.NAME), JobTaskState::fromXContent),
                // watcher
                new NamedXContentRegistry.Entry(MetaData.Custom.class, new ParseField(WatcherMetaData.TYPE),
                        WatcherMetaData::fromXContent),
                // licensing
                new NamedXContentRegistry.Entry(MetaData.Custom.class, new ParseField(LicensesMetaData.TYPE),
                        LicensesMetaData::fromXContent),
                //rollup
                new NamedXContentRegistry.Entry(PersistentTaskParams.class, new ParseField(RollupField.TASK_NAME),
                        RollupJob::fromXContent),
                new NamedXContentRegistry.Entry(Task.Status.class, new ParseField(RollupJobStatus.NAME),
                        RollupJobStatus::fromXContent),
                new NamedXContentRegistry.Entry(PersistentTaskState.class, new ParseField(RollupJobStatus.NAME),
                        RollupJobStatus::fromXContent)
            );
    }

    @Override
    public Map<String, Supplier<Transport>> getTransports(
            final Settings settings,
            final ThreadPool threadPool,
            final BigArrays bigArrays,
            final PageCacheRecycler pageCacheRecycler,
            final CircuitBreakerService circuitBreakerService,
            final NamedWriteableRegistry namedWriteableRegistry,
            final NetworkService networkService) {
        // this should only be used in the transport layer, so do not add it if it is not in transport mode or we are disabled
        if (XPackPlugin.transportClientMode(settings) == false || XPackSettings.SECURITY_ENABLED.get(settings) == false) {
            return Collections.emptyMap();
        }
        final SSLService sslService;
        try {
            sslService = new SSLService(settings, null);
        } catch (Exception e) {
            throw new RuntimeException(e);
        }
        return Collections.singletonMap(SecurityField.NAME4, () -> new SecurityNetty4Transport(settings, threadPool,
                networkService, bigArrays, namedWriteableRegistry, circuitBreakerService, sslService));
    }

}<|MERGE_RESOLUTION|>--- conflicted
+++ resolved
@@ -399,8 +399,10 @@
                 new NamedWriteableRegistry.Entry(Task.Status.class, RollupJobStatus.NAME, RollupJobStatus::new),
                 new NamedWriteableRegistry.Entry(PersistentTaskState.class, RollupJobStatus.NAME, RollupJobStatus::new),
                 // ccr
-<<<<<<< HEAD
                 new NamedWriteableRegistry.Entry(AutoFollowMetadata.class, AutoFollowMetadata.TYPE, AutoFollowMetadata::new),
+                new NamedWriteableRegistry.Entry(MetaData.Custom.class, AutoFollowMetadata.TYPE, AutoFollowMetadata::new),
+                new NamedWriteableRegistry.Entry(NamedDiff.class, AutoFollowMetadata.TYPE,
+                    in -> AutoFollowMetadata.readDiffFrom(MetaData.Custom.class, AutoFollowMetadata.TYPE, in)),
                 // ILM
                 new NamedWriteableRegistry.Entry(XPackFeatureSet.Usage.class, XPackField.INDEX_LIFECYCLE,
                     IndexLifecycleFeatureSetUsage::new),
@@ -418,11 +420,6 @@
                 new NamedWriteableRegistry.Entry(LifecycleAction.class, RolloverAction.NAME, RolloverAction::new),
                 new NamedWriteableRegistry.Entry(LifecycleAction.class, ShrinkAction.NAME, ShrinkAction::new),
                 new NamedWriteableRegistry.Entry(LifecycleAction.class, DeleteAction.NAME, DeleteAction::new)
-=======
-                new NamedWriteableRegistry.Entry(MetaData.Custom.class, AutoFollowMetadata.TYPE, AutoFollowMetadata::new),
-                new NamedWriteableRegistry.Entry(NamedDiff.class, AutoFollowMetadata.TYPE,
-                    in -> AutoFollowMetadata.readDiffFrom(MetaData.Custom.class, AutoFollowMetadata.TYPE, in))
->>>>>>> 0b4e8db1
         );
     }
 
