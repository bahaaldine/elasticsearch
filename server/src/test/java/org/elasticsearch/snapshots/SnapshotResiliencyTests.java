/*
 * Copyright Elasticsearch B.V. and/or licensed to Elasticsearch B.V. under one
 * or more contributor license agreements. Licensed under the "Elastic License
 * 2.0", the "GNU Affero General Public License v3.0 only", and the "Server Side
 * Public License v 1"; you may not use this file except in compliance with, at
 * your election, the "Elastic License 2.0", the "GNU Affero General Public
 * License v3.0 only", or the "Server Side Public License, v 1".
 */

package org.elasticsearch.snapshots;

import org.apache.logging.log4j.Level;
import org.apache.lucene.util.SetOnce;
import org.elasticsearch.ExceptionsHelper;
import org.elasticsearch.action.ActionListener;
import org.elasticsearch.action.ActionRequest;
import org.elasticsearch.action.ActionResponse;
import org.elasticsearch.action.ActionRunnable;
import org.elasticsearch.action.ActionType;
import org.elasticsearch.action.RequestValidators;
import org.elasticsearch.action.admin.cluster.repositories.cleanup.CleanupRepositoryRequest;
import org.elasticsearch.action.admin.cluster.repositories.cleanup.CleanupRepositoryResponse;
import org.elasticsearch.action.admin.cluster.repositories.cleanup.TransportCleanupRepositoryAction;
import org.elasticsearch.action.admin.cluster.repositories.put.TransportPutRepositoryAction;
import org.elasticsearch.action.admin.cluster.reroute.ClusterRerouteRequest;
import org.elasticsearch.action.admin.cluster.reroute.TransportClusterRerouteAction;
import org.elasticsearch.action.admin.cluster.snapshots.clone.TransportCloneSnapshotAction;
import org.elasticsearch.action.admin.cluster.snapshots.create.CreateSnapshotResponse;
import org.elasticsearch.action.admin.cluster.snapshots.create.TransportCreateSnapshotAction;
import org.elasticsearch.action.admin.cluster.snapshots.delete.DeleteSnapshotRequest;
import org.elasticsearch.action.admin.cluster.snapshots.delete.TransportDeleteSnapshotAction;
import org.elasticsearch.action.admin.cluster.snapshots.restore.RestoreSnapshotRequest;
import org.elasticsearch.action.admin.cluster.snapshots.restore.RestoreSnapshotResponse;
import org.elasticsearch.action.admin.cluster.snapshots.restore.TransportRestoreSnapshotAction;
import org.elasticsearch.action.admin.cluster.state.ClusterStateAction;
import org.elasticsearch.action.admin.cluster.state.ClusterStateRequest;
import org.elasticsearch.action.admin.cluster.state.ClusterStateResponse;
import org.elasticsearch.action.admin.cluster.state.TransportClusterStateAction;
import org.elasticsearch.action.admin.indices.create.CreateIndexRequest;
import org.elasticsearch.action.admin.indices.create.CreateIndexResponse;
import org.elasticsearch.action.admin.indices.create.TransportCreateIndexAction;
import org.elasticsearch.action.admin.indices.delete.DeleteIndexRequest;
import org.elasticsearch.action.admin.indices.delete.TransportDeleteIndexAction;
import org.elasticsearch.action.admin.indices.mapping.put.TransportAutoPutMappingAction;
import org.elasticsearch.action.admin.indices.mapping.put.TransportPutMappingAction;
import org.elasticsearch.action.admin.indices.shards.TransportIndicesShardStoresAction;
import org.elasticsearch.action.bulk.BulkRequest;
import org.elasticsearch.action.bulk.BulkResponse;
import org.elasticsearch.action.bulk.FailureStoreMetrics;
import org.elasticsearch.action.bulk.TransportBulkAction;
import org.elasticsearch.action.bulk.TransportShardBulkAction;
import org.elasticsearch.action.index.IndexRequest;
import org.elasticsearch.action.resync.TransportResyncReplicationAction;
import org.elasticsearch.action.search.SearchExecutionStatsCollector;
import org.elasticsearch.action.search.SearchPhaseController;
import org.elasticsearch.action.search.SearchRequest;
import org.elasticsearch.action.search.SearchResponse;
import org.elasticsearch.action.search.SearchTransportService;
import org.elasticsearch.action.search.TransportSearchAction;
import org.elasticsearch.action.support.ActionFilters;
import org.elasticsearch.action.support.ActionTestUtils;
import org.elasticsearch.action.support.ActiveShardCount;
import org.elasticsearch.action.support.ChannelActionListener;
import org.elasticsearch.action.support.DestructiveOperations;
import org.elasticsearch.action.support.GroupedActionListener;
import org.elasticsearch.action.support.PlainActionFuture;
import org.elasticsearch.action.support.RefCountingListener;
import org.elasticsearch.action.support.SubscribableListener;
import org.elasticsearch.action.support.TransportAction;
import org.elasticsearch.action.support.WriteRequest;
import org.elasticsearch.action.support.master.AcknowledgedResponse;
import org.elasticsearch.action.update.UpdateHelper;
import org.elasticsearch.client.internal.AdminClient;
import org.elasticsearch.client.internal.node.NodeClient;
import org.elasticsearch.cluster.ClusterChangedEvent;
import org.elasticsearch.cluster.ClusterModule;
import org.elasticsearch.cluster.ClusterName;
import org.elasticsearch.cluster.ClusterState;
import org.elasticsearch.cluster.ClusterStateListener;
import org.elasticsearch.cluster.ESAllocationTestCase;
import org.elasticsearch.cluster.NodeConnectionsService;
import org.elasticsearch.cluster.SnapshotDeletionsInProgress;
import org.elasticsearch.cluster.SnapshotsInProgress;
import org.elasticsearch.cluster.action.index.MappingUpdatedAction;
import org.elasticsearch.cluster.action.shard.ShardStateAction;
import org.elasticsearch.cluster.coordination.AbstractCoordinatorTestCase;
import org.elasticsearch.cluster.coordination.ClusterBootstrapService;
import org.elasticsearch.cluster.coordination.CoordinationMetadata.VotingConfiguration;
import org.elasticsearch.cluster.coordination.CoordinationState;
import org.elasticsearch.cluster.coordination.Coordinator;
import org.elasticsearch.cluster.coordination.ElectionStrategy;
import org.elasticsearch.cluster.coordination.InMemoryPersistedState;
import org.elasticsearch.cluster.coordination.LeaderHeartbeatService;
import org.elasticsearch.cluster.coordination.Reconfigurator;
import org.elasticsearch.cluster.coordination.StatefulPreVoteCollector;
import org.elasticsearch.cluster.metadata.DataStreamFailureStoreSettings;
import org.elasticsearch.cluster.metadata.IndexMetadata;
import org.elasticsearch.cluster.metadata.IndexMetadataVerifier;
import org.elasticsearch.cluster.metadata.IndexNameExpressionResolver;
import org.elasticsearch.cluster.metadata.MetadataCreateIndexService;
import org.elasticsearch.cluster.metadata.MetadataDeleteIndexService;
import org.elasticsearch.cluster.metadata.MetadataMappingService;
import org.elasticsearch.cluster.node.DiscoveryNode;
import org.elasticsearch.cluster.node.DiscoveryNodeRole;
import org.elasticsearch.cluster.node.DiscoveryNodeUtils;
import org.elasticsearch.cluster.node.DiscoveryNodes;
import org.elasticsearch.cluster.project.DefaultProjectResolver;
import org.elasticsearch.cluster.project.TestProjectResolvers;
import org.elasticsearch.cluster.routing.BatchedRerouteService;
import org.elasticsearch.cluster.routing.RerouteService;
import org.elasticsearch.cluster.routing.ShardRouting;
import org.elasticsearch.cluster.routing.UnassignedInfo;
import org.elasticsearch.cluster.routing.allocation.AllocationService;
import org.elasticsearch.cluster.routing.allocation.command.AllocateEmptyPrimaryAllocationCommand;
import org.elasticsearch.cluster.service.ClusterApplierService;
import org.elasticsearch.cluster.service.ClusterService;
import org.elasticsearch.cluster.service.FakeThreadPoolMasterService;
import org.elasticsearch.cluster.service.MasterService;
import org.elasticsearch.cluster.version.CompatibilityVersionsUtils;
import org.elasticsearch.common.ReferenceDocs;
import org.elasticsearch.common.Strings;
import org.elasticsearch.common.io.stream.NamedWriteableRegistry;
import org.elasticsearch.common.io.stream.RecyclerBytesStreamOutput;
import org.elasticsearch.common.network.NetworkModule;
import org.elasticsearch.common.settings.ClusterSettings;
import org.elasticsearch.common.settings.IndexScopedSettings;
import org.elasticsearch.common.settings.Settings;
import org.elasticsearch.common.transport.TransportAddress;
import org.elasticsearch.common.util.BigArrays;
import org.elasticsearch.common.util.PageCacheRecycler;
import org.elasticsearch.common.util.concurrent.DeterministicTaskQueue;
import org.elasticsearch.common.util.concurrent.PrioritizedEsThreadPoolExecutor;
import org.elasticsearch.common.util.concurrent.ThrottledTaskRunner;
import org.elasticsearch.core.CheckedConsumer;
import org.elasticsearch.env.Environment;
import org.elasticsearch.env.NodeEnvironment;
import org.elasticsearch.env.TestEnvironment;
import org.elasticsearch.features.FeatureService;
import org.elasticsearch.gateway.MetaStateService;
import org.elasticsearch.gateway.TransportNodesListGatewayStartedShards;
import org.elasticsearch.index.Index;
import org.elasticsearch.index.IndexNotFoundException;
import org.elasticsearch.index.IndexSettingProviders;
import org.elasticsearch.index.IndexingPressure;
import org.elasticsearch.index.analysis.AnalysisRegistry;
import org.elasticsearch.index.mapper.MapperMetrics;
import org.elasticsearch.index.mapper.MapperRegistry;
import org.elasticsearch.index.seqno.GlobalCheckpointSyncAction;
import org.elasticsearch.index.seqno.RetentionLeaseSyncer;
import org.elasticsearch.index.shard.PrimaryReplicaSyncer;
import org.elasticsearch.indices.EmptySystemIndices;
import org.elasticsearch.indices.IndicesModule;
import org.elasticsearch.indices.IndicesService;
import org.elasticsearch.indices.IndicesServiceBuilder;
import org.elasticsearch.indices.ShardLimitValidator;
import org.elasticsearch.indices.TestIndexNameExpressionResolver;
import org.elasticsearch.indices.analysis.AnalysisModule;
import org.elasticsearch.indices.breaker.NoneCircuitBreakerService;
import org.elasticsearch.indices.cluster.IndicesClusterStateService;
import org.elasticsearch.indices.recovery.PeerRecoverySourceService;
import org.elasticsearch.indices.recovery.PeerRecoveryTargetService;
import org.elasticsearch.indices.recovery.RecoverySettings;
import org.elasticsearch.indices.recovery.SnapshotFilesProvider;
import org.elasticsearch.indices.recovery.plan.PeerOnlyRecoveryPlannerService;
import org.elasticsearch.ingest.IngestService;
import org.elasticsearch.monitor.StatusInfo;
import org.elasticsearch.node.ResponseCollectorService;
import org.elasticsearch.plugins.PluginsService;
import org.elasticsearch.plugins.internal.DocumentParsingProvider;
import org.elasticsearch.plugins.scanners.StablePluginsRegistry;
import org.elasticsearch.repositories.RepositoriesService;
import org.elasticsearch.repositories.Repository;
import org.elasticsearch.repositories.RepositoryData;
import org.elasticsearch.repositories.VerifyNodeRepositoryAction;
import org.elasticsearch.repositories.VerifyNodeRepositoryCoordinationAction;
import org.elasticsearch.repositories.blobstore.BlobStoreRepository;
import org.elasticsearch.repositories.blobstore.BlobStoreTestUtil;
import org.elasticsearch.repositories.fs.FsRepository;
import org.elasticsearch.reservedstate.service.FileSettingsService;
import org.elasticsearch.rest.action.search.SearchResponseMetrics;
import org.elasticsearch.script.ScriptCompiler;
import org.elasticsearch.script.ScriptService;
import org.elasticsearch.search.SearchService;
import org.elasticsearch.search.builder.SearchSourceBuilder;
import org.elasticsearch.search.fetch.FetchPhase;
import org.elasticsearch.telemetry.TelemetryProvider;
import org.elasticsearch.telemetry.tracing.Tracer;
import org.elasticsearch.test.ClusterServiceUtils;
import org.elasticsearch.test.ESTestCase;
import org.elasticsearch.test.MockLog;
import org.elasticsearch.test.junit.annotations.TestLogging;
import org.elasticsearch.threadpool.ThreadPool;
import org.elasticsearch.transport.BytesRefRecycler;
import org.elasticsearch.transport.DisruptableMockTransport;
import org.elasticsearch.transport.TestTransportChannel;
import org.elasticsearch.transport.TransportInterceptor;
import org.elasticsearch.transport.TransportRequest;
import org.elasticsearch.transport.TransportRequestHandler;
import org.elasticsearch.transport.TransportService;
import org.elasticsearch.usage.UsageService;
import org.elasticsearch.xcontent.NamedXContentRegistry;
import org.junit.After;
import org.junit.Before;

import java.io.IOException;
import java.nio.file.Path;
import java.util.Collection;
import java.util.Collections;
import java.util.Comparator;
import java.util.HashMap;
import java.util.HashSet;
import java.util.LinkedHashMap;
import java.util.List;
import java.util.Map;
import java.util.Objects;
import java.util.Optional;
import java.util.Set;
import java.util.concurrent.ExecutionException;
import java.util.concurrent.Executor;
import java.util.concurrent.TimeUnit;
import java.util.concurrent.atomic.AtomicBoolean;
import java.util.concurrent.atomic.AtomicInteger;
import java.util.function.Supplier;
import java.util.stream.Collectors;
import java.util.stream.IntStream;
import java.util.stream.Stream;

import static java.util.Collections.emptyMap;
import static java.util.Collections.emptySet;
import static org.elasticsearch.action.support.ActionTestUtils.assertNoFailureListener;
import static org.elasticsearch.env.Environment.PATH_HOME_SETTING;
import static org.elasticsearch.monitor.StatusInfo.Status.HEALTHY;
import static org.elasticsearch.node.Node.NODE_NAME_SETTING;
import static org.hamcrest.Matchers.allOf;
import static org.hamcrest.Matchers.contains;
import static org.hamcrest.Matchers.containsInAnyOrder;
import static org.hamcrest.Matchers.containsString;
import static org.hamcrest.Matchers.either;
import static org.hamcrest.Matchers.empty;
import static org.hamcrest.Matchers.hasSize;
import static org.hamcrest.Matchers.instanceOf;
import static org.hamcrest.Matchers.is;
import static org.hamcrest.Matchers.iterableWithSize;
import static org.hamcrest.Matchers.lessThanOrEqualTo;
import static org.hamcrest.Matchers.notNullValue;
import static org.mockito.ArgumentMatchers.any;
import static org.mockito.Mockito.mock;
import static org.mockito.Mockito.when;

public class SnapshotResiliencyTests extends ESTestCase {

    private DeterministicTaskQueue deterministicTaskQueue;

    private TestClusterNodes testClusterNodes;

    private Path tempDir;

    @Before
    public void createServices() {
        tempDir = createTempDir();
        deterministicTaskQueue = new DeterministicTaskQueue();
    }

    @After
    public void verifyReposThenStopServices() throws ExecutionException {
        try {
            clearDisruptionsAndAwaitSync();

            final SubscribableListener<CleanupRepositoryResponse> cleanupResponse = new SubscribableListener<>();
            final SubscribableListener<CreateSnapshotResponse> createSnapshotResponse = new SubscribableListener<>();
            // Create another snapshot and then clean up the repository to verify that the repository works correctly no matter the
            // failures seen during the previous test.
            client().admin()
                .cluster()
                .prepareCreateSnapshot(TEST_REQUEST_TIMEOUT, "repo", "last-snapshot")
                .setWaitForCompletion(true)
                .setPartial(true)
                .execute(createSnapshotResponse);
            continueOrDie(createSnapshotResponse, r -> {
                final SnapshotInfo snapshotInfo = r.getSnapshotInfo();
                // Snapshot can be partial because some tests leave indices in a red state because data nodes were stopped
                assertThat(snapshotInfo.state(), either(is(SnapshotState.SUCCESS)).or(is(SnapshotState.PARTIAL)));
                assertThat(snapshotInfo.shardFailures(), iterableWithSize(snapshotInfo.failedShards()));
                assertThat(snapshotInfo.successfulShards(), is(snapshotInfo.totalShards() - snapshotInfo.failedShards()));
                client().admin()
                    .cluster()
                    .cleanupRepository(new CleanupRepositoryRequest(TEST_REQUEST_TIMEOUT, TEST_REQUEST_TIMEOUT, "repo"), cleanupResponse);
            });
            final AtomicBoolean cleanedUp = new AtomicBoolean(false);
            continueOrDie(cleanupResponse, r -> cleanedUp.set(true));

            runUntil(cleanedUp::get, TimeUnit.MINUTES.toMillis(1L));

            final PlainActionFuture<AssertionError> future = BlobStoreTestUtil.assertConsistencyAsync(
                (BlobStoreRepository) testClusterNodes.randomMasterNodeSafe().repositoriesService.repository("repo")
            );
            deterministicTaskQueue.runAllRunnableTasks();
            assertTrue(future.isDone());
            final var result = future.result();
            if (result != null) {
                fail(result);
            }
        } finally {
            testClusterNodes.nodes.values().forEach(TestClusterNodes.TestClusterNode::stop);
        }
    }

    public void testSuccessfulSnapshotAndRestore() {
        setupTestCluster(randomFrom(1, 3, 5), randomIntBetween(2, 10));

        String repoName = "repo";
        String snapshotName = "snapshot";
        final String index = "test";
        final int shards = randomIntBetween(1, 10);
        final int documents = randomIntBetween(0, 100);

        final TestClusterNodes.TestClusterNode masterNode = testClusterNodes.currentMaster(
            testClusterNodes.nodes.values().iterator().next().clusterService.state()
        );

        final SubscribableListener<CreateSnapshotResponse> createSnapshotResponseListener = new SubscribableListener<>();

        continueOrDie(createRepoAndIndex(repoName, index, shards), createIndexResponse -> {
            final Runnable afterIndexing = () -> client().admin()
                .cluster()
                .prepareCreateSnapshot(TEST_REQUEST_TIMEOUT, repoName, snapshotName)
                .setWaitForCompletion(true)
                .execute(createSnapshotResponseListener);
            if (documents == 0) {
                afterIndexing.run();
            } else {
                final BulkRequest bulkRequest = new BulkRequest().setRefreshPolicy(WriteRequest.RefreshPolicy.IMMEDIATE);
                for (int i = 0; i < documents; ++i) {
                    bulkRequest.add(new IndexRequest(index).source(Collections.singletonMap("foo", "bar" + i)));
                }
                final SubscribableListener<BulkResponse> bulkResponseStepListener = new SubscribableListener<>();
                client().bulk(bulkRequest, bulkResponseStepListener);
                continueOrDie(bulkResponseStepListener, bulkResponse -> {
                    assertFalse("Failures in bulk response: " + bulkResponse.buildFailureMessage(), bulkResponse.hasFailures());
                    assertEquals(documents, bulkResponse.getItems().length);
                    afterIndexing.run();
                });
            }
        });

        final SubscribableListener<AcknowledgedResponse> deleteIndexListener = new SubscribableListener<>();

        continueOrDie(
            createSnapshotResponseListener,
            createSnapshotResponse -> client().admin().indices().delete(new DeleteIndexRequest(index), deleteIndexListener)
        );

        final SubscribableListener<RestoreSnapshotResponse> restoreSnapshotResponseListener = new SubscribableListener<>();
        continueOrDie(
            deleteIndexListener,
            ignored -> client().admin()
                .cluster()
                .restoreSnapshot(
                    new RestoreSnapshotRequest(TEST_REQUEST_TIMEOUT, repoName, snapshotName).waitForCompletion(true),
                    restoreSnapshotResponseListener
                )
        );

        final SubscribableListener<SearchResponse> searchResponseListener = new SubscribableListener<>();
        continueOrDie(restoreSnapshotResponseListener, restoreSnapshotResponse -> {
            assertEquals(shards, restoreSnapshotResponse.getRestoreInfo().totalShards());
            client().search(
                new SearchRequest(index).source(new SearchSourceBuilder().size(0).trackTotalHits(true)),
                searchResponseListener
            );
        });

        final AtomicBoolean documentCountVerified = new AtomicBoolean();
        continueOrDie(searchResponseListener, r -> {
            assertEquals(documents, Objects.requireNonNull(r.getHits().getTotalHits()).value());
            documentCountVerified.set(true);
        });

        runUntil(documentCountVerified::get, TimeUnit.MINUTES.toMillis(5L));
        assertNotNull(safeResult(createSnapshotResponseListener));
        assertNotNull(safeResult(restoreSnapshotResponseListener));
        assertTrue(documentCountVerified.get());
        assertTrue(SnapshotsInProgress.get(masterNode.clusterService.state()).isEmpty());
        final Repository repository = masterNode.repositoriesService.repository(repoName);
        Collection<SnapshotId> snapshotIds = getRepositoryData(repository).getSnapshotIds();
        assertThat(snapshotIds, hasSize(1));

        final SnapshotInfo snapshotInfo = getSnapshotInfo(repository, snapshotIds.iterator().next());
        assertEquals(SnapshotState.SUCCESS, snapshotInfo.state());
        assertThat(snapshotInfo.indices(), containsInAnyOrder(index));
        assertEquals(shards, snapshotInfo.successfulShards());
        assertEquals(0, snapshotInfo.failedShards());
    }

    private SnapshotInfo getSnapshotInfo(Repository repository, SnapshotId snapshotId) {
        final SubscribableListener<SnapshotInfo> listener = new SubscribableListener<>();
        repository.getSnapshotInfo(snapshotId, listener);
        deterministicTaskQueue.runAllRunnableTasks();
        return safeResult(listener);
    }

    public void testSnapshotWithNodeDisconnects() {
        final int dataNodes = randomIntBetween(2, 10);
        final int masterNodes = randomFrom(1, 3, 5);
        setupTestCluster(masterNodes, dataNodes);

        String repoName = "repo";
        String snapshotName = "snapshot";
        final String index = "test";
        final int shards = randomIntBetween(1, 10);

        final SubscribableListener<CreateSnapshotResponse> createSnapshotResponseStepListener = new SubscribableListener<>();

        final boolean partial = randomBoolean();
        continueOrDie(createRepoAndIndex(repoName, index, shards), createIndexResponse -> {
            for (int i = 0; i < randomIntBetween(0, dataNodes); ++i) {
                scheduleNow(this::disconnectRandomDataNode);
            }
            if (randomBoolean()) {
                scheduleNow(() -> testClusterNodes.clearNetworkDisruptions());
            }
            testClusterNodes.randomMasterNodeSafe().client.admin()
                .cluster()
                .prepareCreateSnapshot(TEST_REQUEST_TIMEOUT, repoName, snapshotName)
                .setPartial(partial)
                .execute(createSnapshotResponseStepListener);
        });

        final AtomicBoolean snapshotNeverStarted = new AtomicBoolean(false);

        createSnapshotResponseStepListener.addListener(ActionListener.wrap(createSnapshotResponse -> {
            for (int i = 0; i < randomIntBetween(0, dataNodes); ++i) {
                scheduleNow(this::disconnectOrRestartDataNode);
            }
            // Only disconnect master if we have more than a single master and can simulate a failover
            final boolean disconnectedMaster = randomBoolean() && masterNodes > 1;
            if (disconnectedMaster) {
                scheduleNow(this::disconnectOrRestartMasterNode);
            }
            if (disconnectedMaster || randomBoolean()) {
                scheduleSoon(() -> testClusterNodes.clearNetworkDisruptions());
            } else if (randomBoolean()) {
                scheduleNow(() -> testClusterNodes.clearNetworkDisruptions());
            }
        }, e -> {
            if (partial == false) {
                assertThat(
                    asInstanceOf(SnapshotException.class, ExceptionsHelper.unwrap(e, SnapshotException.class)).getMessage(),
                    allOf(
                        containsString("the following indices have unassigned primary shards"),
                        containsString("unless [partial] is set to [true]"),
                        containsString("[test]"),
                        containsString(ReferenceDocs.UNASSIGNED_SHARDS.toString())
                    )
                );
                snapshotNeverStarted.set(true);
            } else {
                throw new AssertionError(e);
            }
        }));

        runUntil(() -> testClusterNodes.randomMasterNode().map(master -> {
            if (snapshotNeverStarted.get()) {
                return true;
            }
            final SnapshotsInProgress snapshotsInProgress = master.clusterService.state().custom(SnapshotsInProgress.TYPE);
            return snapshotsInProgress != null && snapshotsInProgress.isEmpty();
        }).orElse(false), TimeUnit.MINUTES.toMillis(1L));

        clearDisruptionsAndAwaitSync();

        final TestClusterNodes.TestClusterNode randomMaster = testClusterNodes.randomMasterNode()
            .orElseThrow(() -> new AssertionError("expected to find at least one active master node"));
        SnapshotsInProgress finalSnapshotsInProgress = SnapshotsInProgress.get(randomMaster.clusterService.state());
        assertTrue(finalSnapshotsInProgress.isEmpty());
        final Repository repository = randomMaster.repositoriesService.repository(repoName);
        Collection<SnapshotId> snapshotIds = getRepositoryData(repository).getSnapshotIds();
        if (snapshotNeverStarted.get()) {
            assertThat(snapshotIds, empty());
        } else {
            assertThat(snapshotIds, hasSize(1));
        }
    }

    public void testSnapshotDeleteWithMasterFailover() {
        final int dataNodes = randomIntBetween(2, 10);
        final int masterNodes = randomFrom(3, 5);
        setupTestCluster(masterNodes, dataNodes);

        String repoName = "repo";
        String snapshotName = "snapshot";
        final String index = "test";
        final int shards = randomIntBetween(1, 10);

        final boolean waitForSnapshot = randomBoolean();
        final SubscribableListener<CreateSnapshotResponse> createSnapshotResponseStepListener = new SubscribableListener<>();
        continueOrDie(
            createRepoAndIndex(repoName, index, shards),
            createIndexResponse -> testClusterNodes.randomMasterNodeSafe().client.admin()
                .cluster()
                .prepareCreateSnapshot(TEST_REQUEST_TIMEOUT, repoName, snapshotName)
                .setWaitForCompletion(waitForSnapshot)
                .execute(createSnapshotResponseStepListener)
        );

        final AtomicBoolean snapshotDeleteResponded = new AtomicBoolean(false);
        continueOrDie(createSnapshotResponseStepListener, createSnapshotResponse -> {
            scheduleNow(this::disconnectOrRestartMasterNode);
            testClusterNodes.randomDataNodeSafe().client.admin()
                .cluster()
                .prepareDeleteSnapshot(TEST_REQUEST_TIMEOUT, repoName, snapshotName)
                .execute(ActionListener.running(() -> snapshotDeleteResponded.set(true)));
        });

        runUntil(
            () -> testClusterNodes.randomMasterNode()
                .map(
                    master -> snapshotDeleteResponded.get()
                        && SnapshotDeletionsInProgress.get(master.clusterService.state()).getEntries().isEmpty()
                )
                .orElse(false),
            TimeUnit.MINUTES.toMillis(1L)
        );

        clearDisruptionsAndAwaitSync();

        final TestClusterNodes.TestClusterNode randomMaster = testClusterNodes.randomMasterNode()
            .orElseThrow(() -> new AssertionError("expected to find at least one active master node"));
        assertTrue(SnapshotsInProgress.get(randomMaster.clusterService.state()).isEmpty());
        final Repository repository = randomMaster.repositoriesService.repository(repoName);
        Collection<SnapshotId> snapshotIds = getRepositoryData(repository).getSnapshotIds();
        assertThat(snapshotIds, hasSize(0));
    }

    public void testConcurrentSnapshotCreateAndDelete() {
        setupTestCluster(randomFrom(1, 3, 5), randomIntBetween(2, 10));

        String repoName = "repo";
        String snapshotName = "snapshot";
        final String index = "test";
        final int shards = randomIntBetween(1, 10);

        TestClusterNodes.TestClusterNode masterNode = testClusterNodes.currentMaster(
            testClusterNodes.nodes.values().iterator().next().clusterService.state()
        );

        final SubscribableListener<CreateSnapshotResponse> createSnapshotResponseStepListener = new SubscribableListener<>();

        continueOrDie(
            createRepoAndIndex(repoName, index, shards),
            createIndexResponse -> client().admin()
                .cluster()
                .prepareCreateSnapshot(TEST_REQUEST_TIMEOUT, repoName, snapshotName)
                .execute(createSnapshotResponseStepListener)
        );

        final SubscribableListener<AcknowledgedResponse> deleteSnapshotStepListener = new SubscribableListener<>();

        masterNode.clusterService.addListener(new ClusterStateListener() {
            @Override
            public void clusterChanged(ClusterChangedEvent event) {
                if (SnapshotsInProgress.get(event.state()).isEmpty() == false) {
                    client().admin()
                        .cluster()
                        .prepareDeleteSnapshot(TEST_REQUEST_TIMEOUT, repoName, snapshotName)
                        .execute(deleteSnapshotStepListener);
                    masterNode.clusterService.removeListener(this);
                }
            }
        });

        final SubscribableListener<CreateSnapshotResponse> createAnotherSnapshotResponseStepListener = new SubscribableListener<>();

        continueOrDie(
            deleteSnapshotStepListener,
            acknowledgedResponse -> client().admin()
                .cluster()
                .prepareCreateSnapshot(TEST_REQUEST_TIMEOUT, repoName, snapshotName)
                .setWaitForCompletion(true)
                .execute(createAnotherSnapshotResponseStepListener)
        );
        continueOrDie(
            createAnotherSnapshotResponseStepListener,
            createSnapshotResponse -> assertEquals(createSnapshotResponse.getSnapshotInfo().state(), SnapshotState.SUCCESS)
        );

        deterministicTaskQueue.runAllRunnableTasks();

        assertNotNull(safeResult(createSnapshotResponseStepListener));
        assertNotNull(safeResult(createAnotherSnapshotResponseStepListener));
        assertTrue(masterNode.clusterService.state().custom(SnapshotsInProgress.TYPE, SnapshotsInProgress.EMPTY).isEmpty());
        final Repository repository = masterNode.repositoriesService.repository(repoName);
        Collection<SnapshotId> snapshotIds = getRepositoryData(repository).getSnapshotIds();
        assertThat(snapshotIds, hasSize(1));

        final SnapshotInfo snapshotInfo = getSnapshotInfo(repository, snapshotIds.iterator().next());
        assertEquals(SnapshotState.SUCCESS, snapshotInfo.state());
        assertThat(snapshotInfo.indices(), containsInAnyOrder(index));
        assertEquals(shards, snapshotInfo.successfulShards());
        assertEquals(0, snapshotInfo.failedShards());
    }

    public void testConcurrentSnapshotCreateAndDeleteOther() {
        setupTestCluster(randomFrom(1, 3, 5), randomIntBetween(2, 10));

        String repoName = "repo";
        String snapshotName = "snapshot";
        final String index = "test";
        final int shards = randomIntBetween(1, 10);

        TestClusterNodes.TestClusterNode masterNode = testClusterNodes.currentMaster(
            testClusterNodes.nodes.values().iterator().next().clusterService.state()
        );

        final SubscribableListener<CreateSnapshotResponse> createSnapshotResponseStepListener = new SubscribableListener<>();

        continueOrDie(
            createRepoAndIndex(repoName, index, shards),
            createIndexResponse -> client().admin()
                .cluster()
                .prepareCreateSnapshot(TEST_REQUEST_TIMEOUT, repoName, snapshotName)
                .setWaitForCompletion(true)
                .execute(createSnapshotResponseStepListener)
        );

        final SubscribableListener<CreateSnapshotResponse> createOtherSnapshotResponseStepListener = new SubscribableListener<>();

        continueOrDie(
            createSnapshotResponseStepListener,
            createSnapshotResponse -> client().admin()
                .cluster()
                .prepareCreateSnapshot(TEST_REQUEST_TIMEOUT, repoName, "snapshot-2")
                .execute(createOtherSnapshotResponseStepListener)
        );

        final SubscribableListener<AcknowledgedResponse> deleteSnapshotStepListener = new SubscribableListener<>();

        continueOrDie(
            createOtherSnapshotResponseStepListener,
            createSnapshotResponse -> client().admin()
                .cluster()
                .prepareDeleteSnapshot(TEST_REQUEST_TIMEOUT, repoName, snapshotName)
                .execute(deleteSnapshotStepListener)
        );

        final SubscribableListener<CreateSnapshotResponse> createAnotherSnapshotResponseStepListener = new SubscribableListener<>();

        continueOrDie(deleteSnapshotStepListener, deleted -> {
            client().admin()
                .cluster()
                .prepareCreateSnapshot(TEST_REQUEST_TIMEOUT, repoName, snapshotName)
                .setWaitForCompletion(true)
                .execute(createAnotherSnapshotResponseStepListener);
            continueOrDie(
                createAnotherSnapshotResponseStepListener,
                createSnapshotResponse -> assertEquals(createSnapshotResponse.getSnapshotInfo().state(), SnapshotState.SUCCESS)
            );
        });

        deterministicTaskQueue.runAllRunnableTasks();

        assertTrue(masterNode.clusterService.state().custom(SnapshotsInProgress.TYPE, SnapshotsInProgress.EMPTY).isEmpty());
        final Repository repository = masterNode.repositoriesService.repository(repoName);
        Collection<SnapshotId> snapshotIds = getRepositoryData(repository).getSnapshotIds();
        // We end up with two snapshots no matter if the delete worked out or not
        assertThat(snapshotIds, hasSize(2));

        for (SnapshotId snapshotId : snapshotIds) {
            final SnapshotInfo snapshotInfo = getSnapshotInfo(repository, snapshotId);
            assertEquals(SnapshotState.SUCCESS, snapshotInfo.state());
            assertThat(snapshotInfo.indices(), containsInAnyOrder(index));
            assertEquals(shards, snapshotInfo.successfulShards());
            assertEquals(0, snapshotInfo.failedShards());
        }
    }

    public void testBulkSnapshotDeleteWithAbort() {
        setupTestCluster(randomFrom(1, 3, 5), randomIntBetween(2, 10));

        String repoName = "repo";
        String snapshotName = "snapshot";
        final String index = "test";
        final int shards = randomIntBetween(1, 10);

        TestClusterNodes.TestClusterNode masterNode = testClusterNodes.currentMaster(
            testClusterNodes.nodes.values().iterator().next().clusterService.state()
        );

        final SubscribableListener<CreateSnapshotResponse> createSnapshotResponseStepListener = new SubscribableListener<>();

        continueOrDie(
            createRepoAndIndex(repoName, index, shards),
            createIndexResponse -> client().admin()
                .cluster()
                .prepareCreateSnapshot(TEST_REQUEST_TIMEOUT, repoName, snapshotName)
                .setWaitForCompletion(true)
                .execute(createSnapshotResponseStepListener)
        );

        final int inProgressSnapshots = randomIntBetween(1, 5);
        final var createOtherSnapshotResponseStepListener = new SubscribableListener<Collection<CreateSnapshotResponse>>();
        final ActionListener<CreateSnapshotResponse> createSnapshotListener = new GroupedActionListener<>(
            inProgressSnapshots,
            createOtherSnapshotResponseStepListener
        );

        continueOrDie(createSnapshotResponseStepListener, createSnapshotResponse -> {
            for (int i = 0; i < inProgressSnapshots; i++) {
                client().admin()
                    .cluster()
                    .prepareCreateSnapshot(TEST_REQUEST_TIMEOUT, repoName, "other-" + i)
                    .execute(createSnapshotListener);
            }
        });

        final SubscribableListener<AcknowledgedResponse> deleteSnapshotStepListener = new SubscribableListener<>();

        continueOrDie(
            createOtherSnapshotResponseStepListener,
            createSnapshotResponse -> client().admin()
                .cluster()
                .deleteSnapshot(new DeleteSnapshotRequest(TEST_REQUEST_TIMEOUT, repoName, "*"), deleteSnapshotStepListener)
        );

        deterministicTaskQueue.runAllRunnableTasks();

        assertTrue(masterNode.clusterService.state().custom(SnapshotsInProgress.TYPE, SnapshotsInProgress.EMPTY).isEmpty());
        final Repository repository = masterNode.repositoriesService.repository(repoName);
        Collection<SnapshotId> snapshotIds = getRepositoryData(repository).getSnapshotIds();
        // No snapshots should be left in the repository
        assertThat(snapshotIds, empty());
    }

    public void testConcurrentSnapshotRestoreAndDeleteOther() {
        setupTestCluster(randomFrom(1, 3, 5), randomIntBetween(2, 10));

        String repoName = "repo";
        String snapshotName = "snapshot";
        final String index = "test";
        final int shards = randomIntBetween(1, 10);

        TestClusterNodes.TestClusterNode masterNode = testClusterNodes.currentMaster(
            testClusterNodes.nodes.values().iterator().next().clusterService.state()
        );

        final SubscribableListener<CreateSnapshotResponse> createSnapshotResponseStepListener = new SubscribableListener<>();

        final int documentsFirstSnapshot = randomIntBetween(0, 100);

        continueOrDie(
            createRepoAndIndex(repoName, index, shards),
            createIndexResponse -> indexNDocuments(
                documentsFirstSnapshot,
                index,
                () -> client().admin()
                    .cluster()
                    .prepareCreateSnapshot(TEST_REQUEST_TIMEOUT, repoName, snapshotName)
                    .setWaitForCompletion(true)
                    .execute(createSnapshotResponseStepListener)
            )
        );

        final int documentsSecondSnapshot = randomIntBetween(0, 100);

        final SubscribableListener<CreateSnapshotResponse> createOtherSnapshotResponseStepListener = new SubscribableListener<>();

        final String secondSnapshotName = "snapshot-2";
        continueOrDie(
            createSnapshotResponseStepListener,
            createSnapshotResponse -> indexNDocuments(
                documentsSecondSnapshot,
                index,
                () -> client().admin()
                    .cluster()
                    .prepareCreateSnapshot(TEST_REQUEST_TIMEOUT, repoName, secondSnapshotName)
                    .setWaitForCompletion(true)
                    .execute(createOtherSnapshotResponseStepListener)
            )
        );

        final SubscribableListener<AcknowledgedResponse> deleteSnapshotStepListener = new SubscribableListener<>();
        final SubscribableListener<RestoreSnapshotResponse> restoreSnapshotResponseListener = new SubscribableListener<>();

        continueOrDie(createOtherSnapshotResponseStepListener, createSnapshotResponse -> {
            scheduleNow(
                () -> client().admin()
                    .cluster()
                    .prepareDeleteSnapshot(TEST_REQUEST_TIMEOUT, repoName, snapshotName)
                    .execute(deleteSnapshotStepListener)
            );
            scheduleNow(
                () -> client().admin()
                    .cluster()
                    .restoreSnapshot(
                        new RestoreSnapshotRequest(TEST_REQUEST_TIMEOUT, repoName, secondSnapshotName).waitForCompletion(true)
                            .renamePattern("(.+)")
                            .renameReplacement("restored_$1"),
                        restoreSnapshotResponseListener
                    )
            );
        });

        final SubscribableListener<SearchResponse> searchResponseListener = new SubscribableListener<>();
        continueOrDie(restoreSnapshotResponseListener, restoreSnapshotResponse -> {
            assertEquals(shards, restoreSnapshotResponse.getRestoreInfo().totalShards());
            client().search(
                new SearchRequest("restored_" + index).source(new SearchSourceBuilder().size(0).trackTotalHits(true)),
                searchResponseListener.delegateFailure((l, r) -> {
                    r.incRef();
                    l.onResponse(r);
                })
            );
        });

        deterministicTaskQueue.runAllRunnableTasks();

        var response = safeResult(searchResponseListener);
        try {
            assertEquals(
                documentsFirstSnapshot + documentsSecondSnapshot,
                Objects.requireNonNull(response.getHits().getTotalHits()).value()
            );
        } finally {
            response.decRef();
        }

        assertThat(safeResult(deleteSnapshotStepListener).isAcknowledged(), is(true));
        assertThat(safeResult(restoreSnapshotResponseListener).getRestoreInfo().failedShards(), is(0));

        final Repository repository = masterNode.repositoriesService.repository(repoName);
        Collection<SnapshotId> snapshotIds = getRepositoryData(repository).getSnapshotIds();
        assertThat(snapshotIds, contains(safeResult(createOtherSnapshotResponseStepListener).getSnapshotInfo().snapshotId()));

        for (SnapshotId snapshotId : snapshotIds) {
            final SnapshotInfo snapshotInfo = getSnapshotInfo(repository, snapshotId);
            assertEquals(SnapshotState.SUCCESS, snapshotInfo.state());
            assertThat(snapshotInfo.indices(), containsInAnyOrder(index));
            assertEquals(shards, snapshotInfo.successfulShards());
            assertEquals(0, snapshotInfo.failedShards());
        }
    }

    private void indexNDocuments(int documents, String index, Runnable afterIndexing) {
        if (documents == 0) {
            afterIndexing.run();
            return;
        }
        final BulkRequest bulkRequest = new BulkRequest().setRefreshPolicy(WriteRequest.RefreshPolicy.IMMEDIATE);
        for (int i = 0; i < documents; ++i) {
            bulkRequest.add(new IndexRequest(index).source(Collections.singletonMap("foo", "bar" + i)));
        }
        final SubscribableListener<BulkResponse> bulkResponseStepListener = new SubscribableListener<>();
        client().bulk(bulkRequest, bulkResponseStepListener);
        continueOrDie(bulkResponseStepListener, bulkResponse -> {
            assertFalse("Failures in bulk response: " + bulkResponse.buildFailureMessage(), bulkResponse.hasFailures());
            assertEquals(documents, bulkResponse.getItems().length);
            afterIndexing.run();
        });
    }

    public void testConcurrentSnapshotDeleteAndDeleteIndex() throws IOException {
        setupTestCluster(randomFrom(1, 3, 5), randomIntBetween(2, 10));

        String repoName = "repo";
        String snapshotName = "snapshot";
        final String index = "test";

        TestClusterNodes.TestClusterNode masterNode = testClusterNodes.currentMaster(
            testClusterNodes.nodes.values().iterator().next().clusterService.state()
        );

        final SubscribableListener<Collection<CreateIndexResponse>> createIndicesListener = new SubscribableListener<>();
        final int indices = randomIntBetween(5, 20);

        final SetOnce<Index> firstIndex = new SetOnce<>();
        continueOrDie(createRepoAndIndex(repoName, index, 1), createIndexResponse -> {
            firstIndex.set(masterNode.clusterService.state().metadata().getProject().index(index).getIndex());
            // create a few more indices to make it more likely that the subsequent index delete operation happens before snapshot
            // finalization
            final GroupedActionListener<CreateIndexResponse> listener = new GroupedActionListener<>(indices, createIndicesListener);
            for (int i = 0; i < indices; ++i) {
                client().admin().indices().create(new CreateIndexRequest("index-" + i), listener);
            }
        });

        final SubscribableListener<CreateSnapshotResponse> createSnapshotResponseStepListener = new SubscribableListener<>();

        final boolean partialSnapshot = randomBoolean();

        continueOrDie(
            createIndicesListener,
            createIndexResponses -> client().admin()
                .cluster()
                .prepareCreateSnapshot(TEST_REQUEST_TIMEOUT, repoName, snapshotName)
                .setWaitForCompletion(false)
                .setPartial(partialSnapshot)
                .setIncludeGlobalState(randomBoolean())
                .execute(createSnapshotResponseStepListener)
        );

        continueOrDie(
            createSnapshotResponseStepListener,
            createSnapshotResponse -> client().admin().indices().delete(new DeleteIndexRequest(index), new ActionListener<>() {
                @Override
                public void onResponse(AcknowledgedResponse acknowledgedResponse) {
                    if (partialSnapshot) {
                        // Recreate index by the same name to test that we don't snapshot conflicting metadata in this scenario
                        client().admin().indices().create(new CreateIndexRequest(index), ActionListener.noop());
                    }
                }

                @Override
                public void onFailure(Exception e) {
                    if (partialSnapshot) {
                        throw new AssertionError("Delete index should always work during partial snapshots", e);
                    }
                }
            })
        );

        deterministicTaskQueue.runAllRunnableTasks();

        assertTrue(masterNode.clusterService.state().custom(SnapshotsInProgress.TYPE, SnapshotsInProgress.EMPTY).isEmpty());
        final Repository repository = masterNode.repositoriesService.repository(repoName);
        final RepositoryData repositoryData = getRepositoryData(repository);
        Collection<SnapshotId> snapshotIds = repositoryData.getSnapshotIds();
        assertThat(snapshotIds, hasSize(1));

        final SnapshotInfo snapshotInfo = getSnapshotInfo(repository, snapshotIds.iterator().next());
        if (partialSnapshot) {
            assertThat(snapshotInfo.state(), either(is(SnapshotState.SUCCESS)).or(is(SnapshotState.PARTIAL)));
            // Single shard for each index so we either get all indices or all except for the deleted index
            assertThat(snapshotInfo.successfulShards(), either(is(indices + 1)).or(is(indices)));
            if (snapshotInfo.successfulShards() == indices + 1) {
                final IndexMetadata indexMetadata = repository.getSnapshotIndexMetaData(
                    repositoryData,
                    snapshotInfo.snapshotId(),
                    repositoryData.resolveIndexId(index)
                );
                // Make sure we snapshotted the metadata of this index and not the recreated version
                assertEquals(indexMetadata.getIndex(), firstIndex.get());
            }
        } else {
            assertEquals(snapshotInfo.state(), SnapshotState.SUCCESS);
            // Index delete must be blocked for non-partial snapshots and we get a snapshot for every index
            assertEquals(snapshotInfo.successfulShards(), indices + 1);
        }
        assertEquals(0, snapshotInfo.failedShards());
    }

    public void testConcurrentDeletes() {
        setupTestCluster(randomFrom(1, 3, 5), randomIntBetween(2, 10));

        String repoName = "repo";
        String snapshotName = "snapshot";
        final String index = "test";
        final int shards = randomIntBetween(1, 10);

        TestClusterNodes.TestClusterNode masterNode = testClusterNodes.currentMaster(
            testClusterNodes.nodes.values().iterator().next().clusterService.state()
        );

        final SubscribableListener<CreateSnapshotResponse> createSnapshotResponseStepListener = new SubscribableListener<>();

        continueOrDie(
            createRepoAndIndex(repoName, index, shards),
            createIndexResponse -> client().admin()
                .cluster()
                .prepareCreateSnapshot(TEST_REQUEST_TIMEOUT, repoName, snapshotName)
                .setWaitForCompletion(true)
                .execute(createSnapshotResponseStepListener)
        );

        final Collection<SubscribableListener<Boolean>> deleteSnapshotStepListeners = List.of(
            new SubscribableListener<>(),
            new SubscribableListener<>()
        );

        final AtomicInteger successfulDeletes = new AtomicInteger(0);

        continueOrDie(createSnapshotResponseStepListener, createSnapshotResponse -> {
            for (SubscribableListener<Boolean> deleteListener : deleteSnapshotStepListeners) {
                client().admin()
                    .cluster()
                    .prepareDeleteSnapshot(TEST_REQUEST_TIMEOUT, repoName, snapshotName)
                    .execute(ActionListener.wrap(resp -> deleteListener.onResponse(true), e -> {
                        final Throwable unwrapped = ExceptionsHelper.unwrap(
                            e,
                            ConcurrentSnapshotExecutionException.class,
                            SnapshotMissingException.class
                        );
                        assertThat(unwrapped, notNullValue());
                        deleteListener.onResponse(false);
                    }));
            }
        });

        for (SubscribableListener<Boolean> deleteListener : deleteSnapshotStepListeners) {
            continueOrDie(deleteListener, deleted -> {
                if (deleted) {
                    successfulDeletes.incrementAndGet();
                }
            });
        }

        deterministicTaskQueue.runAllRunnableTasks();

        assertFalse(SnapshotDeletionsInProgress.get(masterNode.clusterService.state()).hasDeletionsInProgress());
        final Repository repository = masterNode.repositoriesService.repository(repoName);
        final RepositoryData repositoryData = getRepositoryData(repository);
        Collection<SnapshotId> snapshotIds = repositoryData.getSnapshotIds();
        // We end up with no snapshots since at least one of the deletes worked out
        assertThat(snapshotIds, empty());
        assertThat(successfulDeletes.get(), either(is(1)).or(is(2)));
        // We did one snapshot and one delete so we went two steps from the empty generation (-1) to 1
        assertThat(repositoryData.getGenId(), is(1L));
    }

    /**
     * Simulates concurrent restarts of data and master nodes as well as relocating a primary shard, while starting and subsequently
     * deleting a snapshot.
     */
    public void testSnapshotPrimaryRelocations() {
        final int masterNodeCount = randomFrom(1, 3, 5);
        setupTestCluster(masterNodeCount, randomIntBetween(2, 10));

        String repoName = "repo";
        String snapshotName = "snapshot";
        final String index = "test";

        final int shards = randomIntBetween(1, 10);

        final TestClusterNodes.TestClusterNode masterNode = testClusterNodes.currentMaster(
            testClusterNodes.nodes.values().iterator().next().clusterService.state()
        );
        final AtomicBoolean createdSnapshot = new AtomicBoolean();
        final AdminClient masterAdminClient = masterNode.client.admin();

        final SubscribableListener<ClusterStateResponse> clusterStateResponseStepListener = new SubscribableListener<>();

        continueOrDie(
            createRepoAndIndex(repoName, index, shards),
            createIndexResponse -> client().admin()
                .cluster()
                .state(new ClusterStateRequest(TEST_REQUEST_TIMEOUT), clusterStateResponseStepListener)
        );

        continueOrDie(clusterStateResponseStepListener, clusterStateResponse -> {
            final ShardRouting shardToRelocate = clusterStateResponse.getState().routingTable().allShards(index).get(0);
            final TestClusterNodes.TestClusterNode currentPrimaryNode = testClusterNodes.nodeById(shardToRelocate.currentNodeId());
            final TestClusterNodes.TestClusterNode otherNode = testClusterNodes.randomDataNodeSafe(currentPrimaryNode.node.getName());
            scheduleNow(() -> testClusterNodes.stopNode(currentPrimaryNode));
            scheduleNow(new Runnable() {
                @Override
                public void run() {
                    final SubscribableListener<ClusterStateResponse> updatedClusterStateResponseStepListener = new SubscribableListener<>();
                    masterAdminClient.cluster()
                        .state(new ClusterStateRequest(TEST_REQUEST_TIMEOUT), updatedClusterStateResponseStepListener);
                    continueOrDie(updatedClusterStateResponseStepListener, updatedClusterState -> {
                        final ShardRouting shardRouting = updatedClusterState.getState()
                            .routingTable()
                            .shardRoutingTable(shardToRelocate.shardId())
                            .primaryShard();
                        if (shardRouting.unassigned() && shardRouting.unassignedInfo().reason() == UnassignedInfo.Reason.NODE_LEFT) {
                            if (masterNodeCount > 1) {
                                scheduleNow(() -> testClusterNodes.stopNode(masterNode));
                            }
                            testClusterNodes.randomDataNodeSafe().client.admin()
                                .cluster()
                                .prepareCreateSnapshot(TEST_REQUEST_TIMEOUT, repoName, snapshotName)
                                .execute(ActionListener.running(() -> {
                                    createdSnapshot.set(true);
                                    testClusterNodes.randomDataNodeSafe().client.admin()
                                        .cluster()
                                        .deleteSnapshot(
                                            new DeleteSnapshotRequest(TEST_REQUEST_TIMEOUT, repoName, snapshotName),
                                            ActionListener.noop()
                                        );
                                }));
                            scheduleNow(
                                () -> testClusterNodes.randomMasterNodeSafe().client.execute(
                                    TransportClusterRerouteAction.TYPE,
                                    new ClusterRerouteRequest(TEST_REQUEST_TIMEOUT, TEST_REQUEST_TIMEOUT).add(
                                        new AllocateEmptyPrimaryAllocationCommand(
                                            index,
                                            shardRouting.shardId().id(),
                                            otherNode.node.getName(),
                                            true
                                        )
                                    ),
                                    ActionListener.noop()
                                )
                            );
                        } else {
                            scheduleSoon(this);
                        }
                    });
                }
            });
        });

        runUntil(() -> testClusterNodes.randomMasterNode().map(master -> {
            if (createdSnapshot.get() == false) {
                return false;
            }
            return SnapshotsInProgress.get(master.clusterService.state()).isEmpty();
        }).orElse(false), TimeUnit.MINUTES.toMillis(1L));

        clearDisruptionsAndAwaitSync();

        assertTrue(createdSnapshot.get());
        assertTrue(SnapshotsInProgress.get(testClusterNodes.randomDataNodeSafe().clusterService.state()).isEmpty());
        final Repository repository = testClusterNodes.randomMasterNodeSafe().repositoriesService.repository(repoName);
        Collection<SnapshotId> snapshotIds = getRepositoryData(repository).getSnapshotIds();
        assertThat(snapshotIds, either(hasSize(1)).or(hasSize(0)));
    }

    public void testSuccessfulSnapshotWithConcurrentDynamicMappingUpdates() {
        setupTestCluster(randomFrom(1, 3, 5), randomIntBetween(2, 10));

        String repoName = "repo";
        String snapshotName = "snapshot";
        final String index = "test";

        final int shards = randomIntBetween(1, 10);
        final int documents = randomIntBetween(2, 100);
        TestClusterNodes.TestClusterNode masterNode = testClusterNodes.currentMaster(
            testClusterNodes.nodes.values().iterator().next().clusterService.state()
        );

        final SubscribableListener<CreateSnapshotResponse> createSnapshotResponseStepListener = new SubscribableListener<>();

        continueOrDie(createRepoAndIndex(repoName, index, shards), createIndexResponse -> {
            final AtomicBoolean initiatedSnapshot = new AtomicBoolean(false);
            for (int i = 0; i < documents; ++i) {
                // Index a few documents with different field names so we trigger a dynamic mapping update for each of them
                client().bulk(
                    new BulkRequest().add(new IndexRequest(index).source(Map.of("foo" + i, "bar")))
                        .setRefreshPolicy(WriteRequest.RefreshPolicy.IMMEDIATE),
                    assertNoFailureListener(bulkResponse -> {
                        assertFalse("Failures in bulkresponse: " + bulkResponse.buildFailureMessage(), bulkResponse.hasFailures());
                        if (initiatedSnapshot.compareAndSet(false, true)) {
                            client().admin()
                                .cluster()
                                .prepareCreateSnapshot(TEST_REQUEST_TIMEOUT, repoName, snapshotName)
                                .setWaitForCompletion(true)
                                .execute(createSnapshotResponseStepListener);
                        }
                    })
                );
            }
        });

        final String restoredIndex = "restored";

        final SubscribableListener<RestoreSnapshotResponse> restoreSnapshotResponseStepListener = new SubscribableListener<>();

        continueOrDie(
            createSnapshotResponseStepListener,
            createSnapshotResponse -> client().admin()
                .cluster()
                .restoreSnapshot(
                    new RestoreSnapshotRequest(TEST_REQUEST_TIMEOUT, repoName, snapshotName).renamePattern(index)
                        .renameReplacement(restoredIndex)
                        .waitForCompletion(true),
                    restoreSnapshotResponseStepListener
                )
        );

        final SubscribableListener<SearchResponse> searchResponseStepListener = new SubscribableListener<>();

        continueOrDie(restoreSnapshotResponseStepListener, restoreSnapshotResponse -> {
            assertEquals(shards, restoreSnapshotResponse.getRestoreInfo().totalShards());
            client().search(
                new SearchRequest(restoredIndex).source(new SearchSourceBuilder().size(documents).trackTotalHits(true)),
                searchResponseStepListener
            );
        });

        final AtomicBoolean documentCountVerified = new AtomicBoolean();

        continueOrDie(searchResponseStepListener, r -> {
            final long hitCount = r.getHits().getTotalHits().value();
            assertThat(
                "Documents were restored but the restored index mapping was older than some documents and misses some of their fields",
                (int) hitCount,
                lessThanOrEqualTo(
                    ((Map<?, ?>) masterNode.clusterService.state()
                        .metadata()
                        .getProject()
                        .index(restoredIndex)
                        .mapping()
                        .sourceAsMap()
                        .get("properties")).size()
                )
            );
            documentCountVerified.set(true);
        });

        runUntil(documentCountVerified::get, TimeUnit.MINUTES.toMillis(5L));

        assertNotNull(safeResult(createSnapshotResponseStepListener));
        assertNotNull(safeResult(restoreSnapshotResponseStepListener));
        assertTrue(masterNode.clusterService.state().custom(SnapshotsInProgress.TYPE, SnapshotsInProgress.EMPTY).isEmpty());
        final Repository repository = masterNode.repositoriesService.repository(repoName);
        Collection<SnapshotId> snapshotIds = getRepositoryData(repository).getSnapshotIds();
        assertThat(snapshotIds, hasSize(1));

        final SnapshotInfo snapshotInfo = getSnapshotInfo(repository, snapshotIds.iterator().next());
        assertEquals(SnapshotState.SUCCESS, snapshotInfo.state());
        assertThat(snapshotInfo.indices(), containsInAnyOrder(index));
        assertEquals(shards, snapshotInfo.successfulShards());
        assertEquals(0, snapshotInfo.failedShards());
    }

    public void testRunConcurrentSnapshots() {
        setupTestCluster(randomFrom(1, 3, 5), randomIntBetween(2, 10));

        final String repoName = "repo";
        final List<String> snapshotNames = IntStream.range(1, randomIntBetween(2, 4)).mapToObj(i -> "snapshot-" + i).toList();
        final String index = "test";
        final int shards = randomIntBetween(1, 10);
        final int documents = randomIntBetween(1, 100);

        final TestClusterNodes.TestClusterNode masterNode = testClusterNodes.currentMaster(
            testClusterNodes.nodes.values().iterator().next().clusterService.state()
        );

        final SubscribableListener<Collection<CreateSnapshotResponse>> allSnapshotsListener = new SubscribableListener<>();
        final ActionListener<CreateSnapshotResponse> snapshotListener = new GroupedActionListener<>(
            snapshotNames.size(),
            allSnapshotsListener
        );
        final AtomicBoolean doneIndexing = new AtomicBoolean(false);
        continueOrDie(createRepoAndIndex(repoName, index, shards), createIndexResponse -> {
            for (String snapshotName : snapshotNames) {
                scheduleNow(
                    () -> client().admin()
                        .cluster()
                        .prepareCreateSnapshot(TEST_REQUEST_TIMEOUT, repoName, snapshotName)
                        .setWaitForCompletion(true)
                        .execute(snapshotListener)
                );
            }
            final BulkRequest bulkRequest = new BulkRequest().setRefreshPolicy(WriteRequest.RefreshPolicy.IMMEDIATE);
            for (int i = 0; i < documents; ++i) {
                bulkRequest.add(new IndexRequest(index).source(Collections.singletonMap("foo", "bar" + i)));
            }
            final SubscribableListener<BulkResponse> bulkResponseStepListener = new SubscribableListener<>();
            client().bulk(bulkRequest, bulkResponseStepListener);
            continueOrDie(bulkResponseStepListener, bulkResponse -> {
                assertFalse("Failures in bulk response: " + bulkResponse.buildFailureMessage(), bulkResponse.hasFailures());
                assertEquals(documents, bulkResponse.getItems().length);
                doneIndexing.set(true);
            });
        });

        final AtomicBoolean doneSnapshotting = new AtomicBoolean(false);
        continueOrDie(allSnapshotsListener, createSnapshotResponses -> {
            for (CreateSnapshotResponse createSnapshotResponse : createSnapshotResponses) {
                final SnapshotInfo snapshotInfo = createSnapshotResponse.getSnapshotInfo();
                assertThat(snapshotInfo.state(), is(SnapshotState.SUCCESS));
            }
            doneSnapshotting.set(true);
        });

        runUntil(() -> doneIndexing.get() && doneSnapshotting.get(), TimeUnit.MINUTES.toMillis(5L));
        assertTrue(masterNode.clusterService.state().custom(SnapshotsInProgress.TYPE, SnapshotsInProgress.EMPTY).isEmpty());
        final Repository repository = masterNode.repositoriesService.repository(repoName);
        Collection<SnapshotId> snapshotIds = getRepositoryData(repository).getSnapshotIds();
        assertThat(snapshotIds, hasSize(snapshotNames.size()));

        for (SnapshotId snapshotId : snapshotIds) {
            final SnapshotInfo snapshotInfo = getSnapshotInfo(repository, snapshotId);
            assertEquals(SnapshotState.SUCCESS, snapshotInfo.state());
            assertThat(snapshotInfo.indices(), containsInAnyOrder(index));
            assertEquals(shards, snapshotInfo.successfulShards());
            assertEquals(0, snapshotInfo.failedShards());
        }
    }

    public void testSnapshotCompletedByNodeLeft() {

        // A transport interceptor that throttles the shard snapshot status updates to run one at a time, for more interesting interleavings
        final TransportInterceptor throttlingInterceptor = new TransportInterceptor() {
            private final ThrottledTaskRunner runner = new ThrottledTaskRunner(
                SnapshotsService.UPDATE_SNAPSHOT_STATUS_ACTION_NAME + "-throttle",
                1,
                SnapshotResiliencyTests.this::scheduleNow
            );

            @Override
            public <T extends TransportRequest> TransportRequestHandler<T> interceptHandler(
                String action,
                Executor executor,
                boolean forceExecution,
                TransportRequestHandler<T> actualHandler
            ) {
                if (action.equals(SnapshotsService.UPDATE_SNAPSHOT_STATUS_ACTION_NAME)) {
                    return (request, channel, task) -> ActionListener.run(
                        new ChannelActionListener<>(channel),
                        l -> runner.enqueueTask(
                            l.delegateFailureAndWrap(
                                (ll, ref) -> actualHandler.messageReceived(
                                    request,
                                    new TestTransportChannel(ActionListener.releaseAfter(ll, ref)),
                                    task
                                )
                            )
                        )
                    );
                } else {
                    return actualHandler;
                }
            }
        };

        setupTestCluster(1, 1, node -> node.isMasterNode() ? throttlingInterceptor : TransportService.NOOP_TRANSPORT_INTERCEPTOR);

        final var masterNode = testClusterNodes.randomMasterNodeSafe();
        final var client = masterNode.client;
        final var masterClusterService = masterNode.clusterService;

        final var indices = IntStream.range(0, between(1, 4)).mapToObj(i -> "index-" + i).toList();
        final var repoName = "repo";
        final var originalSnapshotName = "original-snapshot";

        var testListener = SubscribableListener

            // Create the repo and indices
            .<Void>newForked(stepListener -> {
                try (var listeners = new RefCountingListener(stepListener)) {
                    client().admin()
                        .cluster()
                        .preparePutRepository(TEST_REQUEST_TIMEOUT, TEST_REQUEST_TIMEOUT, repoName)
                        .setType(FsRepository.TYPE)
                        .setSettings(Settings.builder().put("location", randomAlphaOfLength(10)))
                        .execute(listeners.acquire(createRepoResponse -> {}));

                    for (final var index : indices) {
                        client.admin()
                            .indices()
                            .create(
                                new CreateIndexRequest(index).waitForActiveShards(ActiveShardCount.ALL).settings(defaultIndexSettings(1)),
                                listeners.acquire(createIndexResponse -> {})
                            );
                    }
                }
            })

            // Take a full snapshot for use as the source for future clones
            .<Void>andThen(
                (l, ignored) -> client().admin()
                    .cluster()
                    .prepareCreateSnapshot(TEST_REQUEST_TIMEOUT, repoName, originalSnapshotName)
                    .setWaitForCompletion(true)
                    .execute(l.map(v -> null))
            );

        final var snapshotCount = between(1, 10);
        for (int i = 0; i < snapshotCount; i++) {
            // Launch a random set of snapshots and clones, one at a time for more interesting interleavings
            if (randomBoolean()) {
                final var snapshotName = "snapshot-" + i;
                testListener = testListener.andThen(
                    stepListener -> scheduleNow(
                        ActionRunnable.wrap(
                            stepListener,
                            l -> client.admin()
                                .cluster()
                                .prepareCreateSnapshot(TEST_REQUEST_TIMEOUT, repoName, snapshotName)
                                .setIndices(randomNonEmptySubsetOf(indices).toArray(String[]::new))
                                .setPartial(true)
                                .execute(l.map(v1 -> null))
                        )
                    )
                );
            } else {
                final var cloneName = "clone-" + i;
                testListener = testListener.andThen(stepListener -> scheduleNow(ActionRunnable.wrap(stepListener, l -> {
                    // The clone API only responds when the clone is complete, but we only want to wait until the clone starts so we watch
                    // the cluster state instead.
                    ClusterServiceUtils.addTemporaryStateListener(
                        masterClusterService,
                        cs -> SnapshotsInProgress.get(cs)
                            .forRepo(repoName)
                            .stream()
                            .anyMatch(
                                e -> e.snapshot().getSnapshotId().getName().equals(cloneName)
                                    && e.isClone()
                                    && e.shardSnapshotStatusByRepoShardId().isEmpty() == false
                            )
                    ).addListener(l);
                    client.admin()
                        .cluster()
                        .prepareCloneSnapshot(TEST_REQUEST_TIMEOUT, repoName, originalSnapshotName, cloneName)
                        .setIndices(randomNonEmptySubsetOf(indices).toArray(String[]::new))
                        .execute(ActionTestUtils.assertNoFailureListener(r -> {}));
                })));
            }
        }

        testListener = testListener.andThen(l -> scheduleNow(() -> {
            // Once all snapshots & clones have started, drop the data node and wait for all snapshot activity to complete
            testClusterNodes.disconnectNode(testClusterNodes.randomDataNodeSafe());
            ClusterServiceUtils.addTemporaryStateListener(masterClusterService, cs -> SnapshotsInProgress.get(cs).isEmpty()).addListener(l);
        }));

        deterministicTaskQueue.runAllRunnableTasks();
        assertTrue(
            "executed all runnable tasks but test steps are still incomplete: "
                + Strings.toString(SnapshotsInProgress.get(masterClusterService.state()), true, true),
            testListener.isDone()
        );
        safeAwait(testListener); // shouldn't throw
    }

    @TestLogging(reason = "testing logging at INFO level", value = "org.elasticsearch.snapshots.SnapshotsService:INFO")
    public void testFullSnapshotUnassignedShards() {
        setupTestCluster(1, 0); // no data nodes, we want unassigned shards

        final var indices = IntStream.range(0, between(1, 4)).mapToObj(i -> "index-" + i).sorted().toList();
        final var repoName = "repo";

        var testListener = SubscribableListener

            // Create the repo and indices
            .<Void>newForked(stepListener -> {
                try (var listeners = new RefCountingListener(stepListener)) {
                    client().admin()
                        .cluster()
                        .preparePutRepository(TEST_REQUEST_TIMEOUT, TEST_REQUEST_TIMEOUT, repoName)
                        .setType(FsRepository.TYPE)
                        .setSettings(Settings.builder().put("location", randomAlphaOfLength(10)))
                        .execute(listeners.acquire(createRepoResponse -> {}));

                    for (final var index : indices) {
                        deterministicTaskQueue.scheduleNow(
                            // wrapped in another scheduleNow() to randomize creation order
                            ActionRunnable.<CreateIndexResponse>wrap(
                                listeners.acquire(createIndexResponse -> {}),
                                l -> client().admin()
                                    .indices()
                                    .create(
                                        new CreateIndexRequest(index).waitForActiveShards(ActiveShardCount.NONE)
                                            .settings(defaultIndexSettings(1)),
                                        l
                                    )
                            )
                        );
                    }
                }
            })

            // Take the snapshot to check the reaction to having unassigned shards
            .<Void>andThen(
                l -> client().admin()
                    .cluster()
                    .prepareCreateSnapshot(TEST_REQUEST_TIMEOUT, repoName, randomIdentifier())
                    .setWaitForCompletion(randomBoolean())
                    .execute(new ActionListener<>() {
                        @Override
                        public void onResponse(CreateSnapshotResponse createSnapshotResponse) {
                            fail("snapshot should not have started");
                        }

                        @Override
                        public void onFailure(Exception e) {
                            assertThat(
                                asInstanceOf(SnapshotException.class, e).getMessage(),
                                allOf(
                                    containsString("the following indices have unassigned primary shards"),
                                    containsString("unless [partial] is set to [true]"),
                                    containsString(indices.toString() /* NB sorted */),
                                    containsString(ReferenceDocs.UNASSIGNED_SHARDS.toString())
                                )
                            );
                            l.onResponse(null);
                        }
                    })
            );

        MockLog.assertThatLogger(() -> {
            deterministicTaskQueue.runAllRunnableTasks();
            assertTrue("executed all runnable tasks but test steps are still incomplete", testListener.isDone());
            safeAwait(testListener); // shouldn't throw
        },
            SnapshotsService.class,
            new MockLog.SeenEventExpectation(
                "INFO log",
                SnapshotsService.class.getCanonicalName(),
                Level.INFO,
                "*failed to create snapshot*the following indices have unassigned primary shards*"
            )
        );
    }

    @TestLogging(reason = "testing logging at INFO level", value = "org.elasticsearch.snapshots.SnapshotsService:INFO")
    public void testSnapshotNameAlreadyInUseExceptionLogging() {
        setupTestCluster(1, 1);

        final var repoName = "repo";
        final var snapshotName = "test-snapshot";

        final var testListener = createRepoAndIndex(repoName, "index", between(1, 2))
            // take snapshot once
            .<CreateSnapshotResponse>andThen(
                l -> client().admin()
                    .cluster()
                    .prepareCreateSnapshot(TEST_REQUEST_TIMEOUT, repoName, snapshotName)
                    .setWaitForCompletion(true)
                    .execute(l)
            )
            // take snapshot again
            .<CreateSnapshotResponse>andThen(
                l -> client().admin()
                    .cluster()
                    .prepareCreateSnapshot(TEST_REQUEST_TIMEOUT, repoName, snapshotName)
                    .setWaitForCompletion(randomBoolean())
                    .execute(new ActionListener<>() {
                        @Override
                        public void onResponse(CreateSnapshotResponse createSnapshotResponse) {
                            fail("snapshot should not have started");
                        }

                        @Override
                        public void onFailure(Exception e) {
                            assertThat(ExceptionsHelper.unwrapCause(e), instanceOf(SnapshotNameAlreadyInUseException.class));
                            l.onResponse(null);
                        }
                    })
            )
            // attempt to clone snapshot
            .<AcknowledgedResponse>andThen(
                l -> client().admin()
                    .cluster()
                    .prepareCloneSnapshot(TEST_REQUEST_TIMEOUT, repoName, snapshotName, snapshotName)
                    .setIndices("*")
                    .execute(new ActionListener<>() {
                        @Override
                        public void onResponse(AcknowledgedResponse acknowledgedResponse) {
                            fail("snapshot should not have started");
                        }

                        @Override
                        public void onFailure(Exception e) {
                            assertThat(ExceptionsHelper.unwrapCause(e), instanceOf(SnapshotNameAlreadyInUseException.class));
                            l.onResponse(null);
                        }
                    })
            );

        final var expectedMessage = Strings.format("Invalid snapshot name [%s], snapshot with the same name already exists", snapshotName);
        MockLog.assertThatLogger(() -> {
            deterministicTaskQueue.runAllRunnableTasks();
            assertTrue("executed all runnable tasks but test steps are still incomplete", testListener.isDone());
            safeAwait(testListener); // shouldn't throw
        },
            SnapshotsService.class,
            new MockLog.SeenEventExpectation(
                "INFO log",
                SnapshotsService.class.getCanonicalName(),
                Level.INFO,
                Strings.format("*failed to create snapshot*%s", expectedMessage)
            ),
            new MockLog.SeenEventExpectation(
                "INFO log",
                SnapshotsService.class.getCanonicalName(),
                Level.INFO,
                Strings.format("*failed to clone snapshot*%s", expectedMessage)
            )
        );
    }

    @TestLogging(reason = "testing logging at INFO level", value = "org.elasticsearch.snapshots.SnapshotsService:INFO")
    public void testIndexNotFoundExceptionLogging() {
        setupTestCluster(1, 0); // no need for data nodes here

        final var repoName = "repo";
        final var indexName = "does-not-exist";

        final var testListener = SubscribableListener
            // create repo
            .<AcknowledgedResponse>newForked(
                l -> client().admin()
                    .cluster()
                    .preparePutRepository(TEST_REQUEST_TIMEOUT, TEST_REQUEST_TIMEOUT, repoName)
                    .setType(FsRepository.TYPE)
                    .setSettings(Settings.builder().put("location", randomAlphaOfLength(10)))
                    .execute(l)
            )
            // take snapshot of index that does not exist
            .<CreateSnapshotResponse>andThen(
                l -> client().admin()
                    .cluster()
                    .prepareCreateSnapshot(TEST_REQUEST_TIMEOUT, repoName, randomIdentifier())
                    .setIndices(indexName)
                    .setWaitForCompletion(randomBoolean())
                    .execute(new ActionListener<>() {
                        @Override
                        public void onResponse(CreateSnapshotResponse createSnapshotResponse) {
                            fail("snapshot should not have started");
                        }

                        @Override
                        public void onFailure(Exception e) {
                            assertThat(ExceptionsHelper.unwrapCause(e), instanceOf(IndexNotFoundException.class));
                            l.onResponse(null);
                        }
                    })
            );

        MockLog.assertThatLogger(() -> {
            deterministicTaskQueue.runAllRunnableTasks();
            assertTrue("executed all runnable tasks but test steps are still incomplete", testListener.isDone());
            safeAwait(testListener); // shouldn't throw
        },
            SnapshotsService.class,
            new MockLog.SeenEventExpectation(
                "INFO log",
                SnapshotsService.class.getCanonicalName(),
                Level.INFO,
                Strings.format("failed to create snapshot: no such index [%s]", indexName)
            )
        );
    }

    @TestLogging(reason = "testing logging at INFO level", value = "org.elasticsearch.snapshots.SnapshotsService:INFO")
    public void testIllegalArgumentExceptionLogging() {
        setupTestCluster(1, 0); // no need for data nodes here

        final var repoName = "repo";

        final var testListener = SubscribableListener
            // create repo
            .<AcknowledgedResponse>newForked(
                l -> client().admin()
                    .cluster()
                    .preparePutRepository(TEST_REQUEST_TIMEOUT, TEST_REQUEST_TIMEOUT, repoName)
                    .setType(FsRepository.TYPE)
                    .setSettings(Settings.builder().put("location", randomAlphaOfLength(10)))
                    .execute(l)
            )
            // attempt to take snapshot with illegal config ('none' is allowed as a feature state iff it's the only one in the list)
            .<CreateSnapshotResponse>andThen(
                l -> client().admin()
                    .cluster()
                    .prepareCreateSnapshot(TEST_REQUEST_TIMEOUT, repoName, randomIdentifier())
                    .setFeatureStates("none", "none")
                    .setWaitForCompletion(randomBoolean())
                    .execute(new ActionListener<>() {
                        @Override
                        public void onResponse(CreateSnapshotResponse createSnapshotResponse) {
                            fail("snapshot should not have started");
                        }

                        @Override
                        public void onFailure(Exception e) {
                            assertThat(ExceptionsHelper.unwrapCause(e), instanceOf(IllegalArgumentException.class));
                            l.onResponse(null);
                        }
                    })
            );

        MockLog.assertThatLogger(() -> {
            deterministicTaskQueue.runAllRunnableTasks();
            assertTrue("executed all runnable tasks but test steps are still incomplete", testListener.isDone());
            safeAwait(testListener); // shouldn't throw
        },
            SnapshotsService.class,
            new MockLog.SeenEventExpectation(
                "INFO log",
                SnapshotsService.class.getCanonicalName(),
                Level.INFO,
                Strings.format("*failed to create snapshot*other feature states were requested: [none, none]", "")
            )
        );
    }

    private RepositoryData getRepositoryData(Repository repository) {
        final PlainActionFuture<RepositoryData> res = new PlainActionFuture<>();
        repository.getRepositoryData(deterministicTaskQueue::scheduleNow, res);
        deterministicTaskQueue.runAllRunnableTasks();
        assertTrue(res.isDone());
        return res.actionGet();
    }

    private SubscribableListener<CreateIndexResponse> createRepoAndIndex(String repoName, String index, int shards) {
        final SubscribableListener<AcknowledgedResponse> createRepositoryListener = new SubscribableListener<>();

        client().admin()
            .cluster()
            .preparePutRepository(TEST_REQUEST_TIMEOUT, TEST_REQUEST_TIMEOUT, repoName)
            .setType(FsRepository.TYPE)
            .setSettings(Settings.builder().put("location", randomAlphaOfLength(10)))
            .execute(createRepositoryListener);

        final SubscribableListener<CreateIndexResponse> createIndexResponseStepListener = new SubscribableListener<>();

        continueOrDie(
            createRepositoryListener,
            acknowledgedResponse -> client().admin()
                .indices()
                .create(
                    new CreateIndexRequest(index).waitForActiveShards(ActiveShardCount.ALL).settings(defaultIndexSettings(shards)),
                    createIndexResponseStepListener
                )
        );

        return createIndexResponseStepListener;
    }

    private void clearDisruptionsAndAwaitSync() {
        testClusterNodes.clearNetworkDisruptions();
        stabilize();
    }

    private void disconnectOrRestartDataNode() {
        if (randomBoolean()) {
            disconnectRandomDataNode();
        } else {
            testClusterNodes.randomDataNode().ifPresent(TestClusterNodes.TestClusterNode::restart);
        }
    }

    private void disconnectOrRestartMasterNode() {
        testClusterNodes.randomMasterNode().ifPresent(masterNode -> {
            if (randomBoolean()) {
                testClusterNodes.disconnectNode(masterNode);
            } else {
                masterNode.restart();
            }
        });
    }

    private void disconnectRandomDataNode() {
        testClusterNodes.randomDataNode().ifPresent(n -> testClusterNodes.disconnectNode(n));
    }

    private void startCluster() {
        final ClusterState initialClusterState = new ClusterState.Builder(ClusterName.DEFAULT).nodes(testClusterNodes.discoveryNodes())
            .build();
        testClusterNodes.nodes.values().forEach(testClusterNode -> testClusterNode.start(initialClusterState));

        deterministicTaskQueue.advanceTime();
        deterministicTaskQueue.runAllRunnableTasks();

        final VotingConfiguration votingConfiguration = new VotingConfiguration(
            testClusterNodes.nodes.values()
                .stream()
                .map(n -> n.node)
                .filter(DiscoveryNode::isMasterNode)
                .map(DiscoveryNode::getId)
                .collect(Collectors.toSet())
        );
        testClusterNodes.nodes.values()
            .stream()
            .filter(n -> n.node.isMasterNode())
            .forEach(testClusterNode -> testClusterNode.coordinator.setInitialConfiguration(votingConfiguration));
        // Connect all nodes to each other
        testClusterNodes.nodes.values()
            .forEach(
                node -> testClusterNodes.nodes.values()
                    .forEach(
                        n -> n.transportService.connectToNode(
                            node.node,
                            ActionTestUtils.assertNoFailureListener(c -> logger.info("--> Connected [{}] to [{}]", n.node, node.node))
                        )
                    )
            );
        stabilize();
    }

    private void stabilize() {
        final long endTime = deterministicTaskQueue.getCurrentTimeMillis() + AbstractCoordinatorTestCase.DEFAULT_STABILISATION_TIME;
        while (deterministicTaskQueue.getCurrentTimeMillis() < endTime) {
            deterministicTaskQueue.advanceTime();
            deterministicTaskQueue.runAllRunnableTasks();
        }
        runUntil(() -> {
            final Collection<ClusterState> clusterStates = testClusterNodes.nodes.values()
                .stream()
                .map(node -> node.clusterService.state())
                .toList();
            final Set<String> masterNodeIds = clusterStates.stream()
                .map(clusterState -> clusterState.nodes().getMasterNodeId())
                .collect(Collectors.toSet());
            final Set<Long> terms = clusterStates.stream().map(ClusterState::term).collect(Collectors.toSet());
            final List<Long> versions = clusterStates.stream().map(ClusterState::version).distinct().toList();
            return versions.size() == 1 && masterNodeIds.size() == 1 && masterNodeIds.contains(null) == false && terms.size() == 1;
        }, TimeUnit.MINUTES.toMillis(1L));
    }

    private void runUntil(Supplier<Boolean> fulfilled, long timeout) {
        final long start = deterministicTaskQueue.getCurrentTimeMillis();
        while (timeout > deterministicTaskQueue.getCurrentTimeMillis() - start) {
            if (fulfilled.get()) {
                return;
            }
            deterministicTaskQueue.runAllRunnableTasks();
            deterministicTaskQueue.advanceTime();
        }
        fail("Condition wasn't fulfilled.");
    }

    private void setupTestCluster(int masterNodes, int dataNodes) {
        setupTestCluster(masterNodes, dataNodes, ignored -> TransportService.NOOP_TRANSPORT_INTERCEPTOR);
    }

    private void setupTestCluster(
        int masterNodes,
        int dataNodes,
        TestClusterNodes.TransportInterceptorFactory transportInterceptorFactory
    ) {
        testClusterNodes = new TestClusterNodes(masterNodes, dataNodes, transportInterceptorFactory);
        startCluster();
    }

    private void scheduleSoon(Runnable runnable) {
        deterministicTaskQueue.scheduleAt(deterministicTaskQueue.getCurrentTimeMillis() + randomLongBetween(0, 100L), runnable);
    }

    private void scheduleNow(Runnable runnable) {
        deterministicTaskQueue.scheduleNow(runnable);
    }

    private static Settings defaultIndexSettings(int shards) {
        // TODO: randomize replica count settings once recovery operations aren't blocking anymore
        return indexSettings(shards, 0).build();
    }

    private static <T> void continueOrDie(SubscribableListener<T> listener, CheckedConsumer<T, Exception> onResponse) {
        listener.addListener(ActionTestUtils.assertNoFailureListener(onResponse));
    }

    public NodeClient client() {
        // Select from sorted list of nodes
        final List<TestClusterNodes.TestClusterNode> nodes = testClusterNodes.nodes.values()
            .stream()
            .filter(n -> testClusterNodes.disconnectedNodes.contains(n.node.getName()) == false)
            .sorted(Comparator.comparing(n -> n.node.getName()))
            .toList();
        if (nodes.isEmpty()) {
            throw new AssertionError("No nodes available");
        }
        return randomFrom(nodes).client;
    }

    /**
     * Create a {@link Environment} with random path.home and path.repo
     **/
    private Environment createEnvironment(String nodeName) {
        return TestEnvironment.newEnvironment(
            Settings.builder()
                .put(NODE_NAME_SETTING.getKey(), nodeName)
                .put(PATH_HOME_SETTING.getKey(), tempDir.resolve(nodeName).toAbsolutePath())
                .put(Environment.PATH_REPO_SETTING.getKey(), tempDir.resolve("repo").toAbsolutePath())
                .putList(
                    ClusterBootstrapService.INITIAL_MASTER_NODES_SETTING.getKey(),
                    ClusterBootstrapService.INITIAL_MASTER_NODES_SETTING.get(Settings.EMPTY)
                )
                .put(MappingUpdatedAction.INDICES_MAX_IN_FLIGHT_UPDATES_SETTING.getKey(), 1000) // o.w. some tests might block
                .build()
        );
    }

    private static ClusterState stateForNode(ClusterState state, DiscoveryNode node) {
        // Remove and add back local node to update ephemeral id on restarts
        return ClusterState.builder(state)
            .nodes(DiscoveryNodes.builder(state.nodes()).remove(node.getId()).add(node).localNodeId(node.getId()))
            .build();
    }

    private final class TestClusterNodes {

        // LinkedHashMap so we have deterministic ordering when iterating over the map in tests
        private final Map<String, TestClusterNode> nodes = new LinkedHashMap<>();

        /**
         * Node names that are disconnected from all other nodes.
         */
        private final Set<String> disconnectedNodes = new HashSet<>();

        TestClusterNodes(int masterNodes, int dataNodes, TransportInterceptorFactory transportInterceptorFactory) {
            for (int i = 0; i < masterNodes; ++i) {
                nodes.computeIfAbsent("node" + i, nodeName -> {
                    try {
                        return newMasterNode(nodeName, transportInterceptorFactory);
                    } catch (IOException e) {
                        throw new AssertionError(e);
                    }
                });
            }
            for (int i = 0; i < dataNodes; ++i) {
                nodes.computeIfAbsent("data-node" + i, nodeName -> {
                    try {
                        return newDataNode(nodeName, transportInterceptorFactory);
                    } catch (IOException e) {
                        throw new AssertionError(e);
                    }
                });
            }
        }

        public TestClusterNode nodeById(final String nodeId) {
            return nodes.values()
                .stream()
                .filter(n -> n.node.getId().equals(nodeId))
                .findFirst()
                .orElseThrow(() -> new AssertionError("Could not find node by id [" + nodeId + ']'));
        }

        private TestClusterNode newMasterNode(String nodeName, TransportInterceptorFactory transportInterceptorFactory) throws IOException {
            return newNode(nodeName, DiscoveryNodeRole.MASTER_ROLE, transportInterceptorFactory);
        }

        private TestClusterNode newDataNode(String nodeName, TransportInterceptorFactory transportInterceptorFactory) throws IOException {
            return newNode(nodeName, DiscoveryNodeRole.DATA_ROLE, transportInterceptorFactory);
        }

        private TestClusterNode newNode(String nodeName, DiscoveryNodeRole role, TransportInterceptorFactory transportInterceptorFactory)
            throws IOException {
            return new TestClusterNode(
                DiscoveryNodeUtils.builder(randomAlphaOfLength(10)).name(nodeName).roles(Collections.singleton(role)).build(),
                transportInterceptorFactory
            );
        }

        public TestClusterNode randomMasterNodeSafe() {
            return randomMasterNode().orElseThrow(() -> new AssertionError("Expected to find at least one connected master node"));
        }

        public Optional<TestClusterNode> randomMasterNode() {
            // Select from sorted list of data-nodes here to not have deterministic behaviour
            final List<TestClusterNode> masterNodes = testClusterNodes.nodes.values()
                .stream()
                .filter(n -> n.node.isMasterNode())
                .filter(n -> disconnectedNodes.contains(n.node.getName()) == false)
                .sorted(Comparator.comparing(n -> n.node.getName()))
                .toList();
            return masterNodes.isEmpty() ? Optional.empty() : Optional.of(randomFrom(masterNodes));
        }

        public void stopNode(TestClusterNode node) {
            node.stop();
            nodes.remove(node.node.getName());
        }

        public TestClusterNode randomDataNodeSafe(String... excludedNames) {
            return randomDataNode(excludedNames).orElseThrow(() -> new AssertionError("Could not find another data node."));
        }

        public Optional<TestClusterNode> randomDataNode(String... excludedNames) {
            // Select from sorted list of data-nodes here to not have deterministic behaviour
            final List<TestClusterNode> dataNodes = testClusterNodes.nodes.values()
                .stream()
                .filter(n -> n.node.canContainData())
                .filter(n -> {
                    for (final String nodeName : excludedNames) {
                        if (n.node.getName().equals(nodeName)) {
                            return false;
                        }
                    }
                    return true;
                })
                .sorted(Comparator.comparing(n -> n.node.getName()))
                .toList();
            return dataNodes.isEmpty() ? Optional.empty() : Optional.ofNullable(randomFrom(dataNodes));
        }

        public void disconnectNode(TestClusterNode node) {
            if (disconnectedNodes.contains(node.node.getName())) {
                return;
            }
            testClusterNodes.nodes.values().forEach(n -> n.transportService.getConnectionManager().disconnectFromNode(node.node));
            disconnectedNodes.add(node.node.getName());
        }

        public void clearNetworkDisruptions() {
            final Set<String> disconnectedNodes = new HashSet<>(this.disconnectedNodes);
            this.disconnectedNodes.clear();
            disconnectedNodes.forEach(nodeName -> {
                if (testClusterNodes.nodes.containsKey(nodeName)) {
                    final DiscoveryNode node = testClusterNodes.nodes.get(nodeName).node;
                    testClusterNodes.nodes.values()
                        .forEach(
                            n -> n.transportService.openConnection(
                                node,
                                null,
                                ActionTestUtils.assertNoFailureListener(c -> logger.debug("--> Connected [{}] to [{}]", n.node, node))
                            )
                        );
                }
            });
        }

        /**
         * Builds a {@link DiscoveryNodes} instance that holds the nodes in this test cluster.
         * @return DiscoveryNodes
         */
        public DiscoveryNodes discoveryNodes() {
            DiscoveryNodes.Builder builder = DiscoveryNodes.builder();
            nodes.values().forEach(node -> builder.add(node.node));
            return builder.build();
        }

        /**
         * Returns the {@link TestClusterNode} for the master node in the given {@link ClusterState}.
         * @param state ClusterState
         * @return Master Node
         */
        public TestClusterNode currentMaster(ClusterState state) {
            TestClusterNode master = nodes.get(state.nodes().getMasterNode().getName());
            assertNotNull(master);
            assertTrue(master.node.isMasterNode());
            return master;
        }

        interface TransportInterceptorFactory {
            TransportInterceptor createTransportInterceptor(DiscoveryNode node);
        }

        private final class TestClusterNode {

            private final NamedWriteableRegistry namedWriteableRegistry = new NamedWriteableRegistry(
                Stream.concat(ClusterModule.getNamedWriteables().stream(), NetworkModule.getNamedWriteables().stream()).toList()
            );

            private final TransportInterceptorFactory transportInterceptorFactory;

            private final TransportService transportService;

            private final ClusterService clusterService;

            private final RecoverySettings recoverySettings;

            private final PeerRecoverySourceService peerRecoverySourceService;

            private final NodeConnectionsService nodeConnectionsService;

            private final RepositoriesService repositoriesService;

            private final SnapshotsService snapshotsService;

            private final SnapshotShardsService snapshotShardsService;

            private final IndicesService indicesService;

            private final IndicesClusterStateService indicesClusterStateService;

            private final DiscoveryNode node;

            private final MasterService masterService;

            private final AllocationService allocationService;

            private final RerouteService rerouteService;

            private final NodeClient client;

            private final NodeEnvironment nodeEnv;

            private final DisruptableMockTransport mockTransport;

            private final ThreadPool threadPool;

            private final BigArrays bigArrays;

            private final UsageService usageService;

            private Coordinator coordinator;

            TestClusterNode(DiscoveryNode node, TransportInterceptorFactory transportInterceptorFactory) throws IOException {
                this.node = node;
                this.transportInterceptorFactory = transportInterceptorFactory;
                final Environment environment = createEnvironment(node.getName());
                threadPool = deterministicTaskQueue.getThreadPool(runnable -> DeterministicTaskQueue.onNodeLog(node, runnable));
                masterService = new FakeThreadPoolMasterService(node.getName(), threadPool, deterministicTaskQueue::scheduleNow);
                final Settings settings = environment.settings();
                client = new NodeClient(settings, threadPool);
                this.usageService = new UsageService();
                final ClusterSettings clusterSettings = new ClusterSettings(settings, ClusterSettings.BUILT_IN_CLUSTER_SETTINGS);
                clusterService = new ClusterService(
                    settings,
                    clusterSettings,
                    masterService,
                    new ClusterApplierService(node.getName(), settings, clusterSettings, threadPool) {
                        @Override
                        protected PrioritizedEsThreadPoolExecutor createThreadPoolExecutor() {
                            return deterministicTaskQueue.getPrioritizedEsThreadPoolExecutor(command -> new Runnable() {
                                @Override
                                public void run() {
                                    try (
                                        var ignored = DeterministicTaskQueue.getLogContext('{' + node.getName() + "}{" + node.getId() + '}')
                                    ) {
                                        command.run();
                                    }
                                }

                                @Override
                                public String toString() {
                                    return "TestClusterNode.ClusterApplierService[" + command + "]";
                                }
                            });
                        }

                        @Override
                        protected void connectToNodesAndWait(ClusterState newClusterState) {
                            connectToNodesAsync(newClusterState, () -> {
                                // no need to block waiting for handshakes etc. to complete, it's enough to let the NodeConnectionsService
                                // take charge of these connections
                            });
                        }
                    }
                );
                recoverySettings = new RecoverySettings(settings, clusterSettings);
                FeatureService mockFeatureService = mock(FeatureService.class);
                when(mockFeatureService.clusterHasFeature(any(), any())).thenReturn(true);
                mockTransport = new DisruptableMockTransport(node, deterministicTaskQueue) {
                    @Override
                    protected ConnectionStatus getConnectionStatus(DiscoveryNode destination) {
                        if (node.equals(destination)) {
                            return ConnectionStatus.CONNECTED;
                        }
                        // Check if both nodes are still part of the cluster
                        if (nodes.containsKey(node.getName()) == false || nodes.containsKey(destination.getName()) == false) {
                            return ConnectionStatus.DISCONNECTED;
                        }
                        return disconnectedNodes.contains(node.getName()) || disconnectedNodes.contains(destination.getName())
                            ? ConnectionStatus.DISCONNECTED
                            : ConnectionStatus.CONNECTED;
                    }

                    @Override
                    protected Optional<DisruptableMockTransport> getDisruptableMockTransport(TransportAddress address) {
                        return nodes.values()
                            .stream()
                            .map(cn -> cn.mockTransport)
                            .filter(transport -> transport.getLocalNode().getAddress().equals(address))
                            .findAny();
                    }

                    @Override
                    protected void execute(Runnable runnable) {
                        scheduleNow(DeterministicTaskQueue.onNodeLog(getLocalNode(), runnable));
                    }

                    @Override
                    protected NamedWriteableRegistry writeableRegistry() {
                        return namedWriteableRegistry;
                    }

                    @Override
                    public RecyclerBytesStreamOutput newNetworkBytesStream() {
                        // skip leak checks in these tests since they do indeed leak
                        return new RecyclerBytesStreamOutput(BytesRefRecycler.NON_RECYCLING_INSTANCE);
                        // TODO fix these leaks and implement leak checking
                    }
                };
                transportService = mockTransport.createTransportService(
                    settings,
                    threadPool,
                    transportInterceptorFactory.createTransportInterceptor(node),
                    a -> node,
                    null,
                    emptySet()
                );
                IndexNameExpressionResolver indexNameExpressionResolver = TestIndexNameExpressionResolver.newInstance();
                bigArrays = new BigArrays(new PageCacheRecycler(settings), null, "test");
                repositoriesService = new RepositoriesService(
                    settings,
                    clusterService,
                    Collections.singletonMap(
                        FsRepository.TYPE,
                        metadata -> new FsRepository(metadata, environment, xContentRegistry(), clusterService, bigArrays, recoverySettings)
                    ),
                    emptyMap(),
                    threadPool,
                    client,
                    List.of()
                );
                final ActionFilters actionFilters = new ActionFilters(emptySet());
                snapshotsService = new SnapshotsService(
                    settings,
                    clusterService,
                    (reason, priority, listener) -> listener.onResponse(null),
                    indexNameExpressionResolver,
                    repositoriesService,
                    transportService,
                    actionFilters,
                    EmptySystemIndices.INSTANCE
                );
                nodeEnv = new NodeEnvironment(settings, environment);
                final NamedXContentRegistry namedXContentRegistry = new NamedXContentRegistry(Collections.emptyList());
                final ScriptService scriptService = new ScriptService(settings, emptyMap(), emptyMap(), () -> 1L);

                final SetOnce<RerouteService> rerouteServiceSetOnce = new SetOnce<>();
                final SnapshotsInfoService snapshotsInfoService = new InternalSnapshotsInfoService(
                    settings,
                    clusterService,
                    repositoriesService,
                    rerouteServiceSetOnce::get
                );
                allocationService = ESAllocationTestCase.createAllocationService(
                    Settings.builder()
                        .put(settings)
                        .put("cluster.routing.allocation.type", "balanced") // TODO fix for desired_balance
                        .build(),
                    snapshotsInfoService
                );
                assertCriticalWarnings(
                    "[cluster.routing.allocation.type] setting was deprecated in Elasticsearch and will be removed in a future release."
                );
                rerouteService = new BatchedRerouteService(clusterService, allocationService::reroute);
                rerouteServiceSetOnce.set(rerouteService);
                final IndexScopedSettings indexScopedSettings = new IndexScopedSettings(
                    settings,
                    IndexScopedSettings.BUILT_IN_INDEX_SETTINGS
                );
                final MapperRegistry mapperRegistry = new IndicesModule(Collections.emptyList()).getMapperRegistry();

                indicesService = new IndicesServiceBuilder().settings(settings)
                    .pluginsService(mock(PluginsService.class))
                    .nodeEnvironment(nodeEnv)
                    .xContentRegistry(namedXContentRegistry)
                    .analysisRegistry(
                        new AnalysisRegistry(
                            environment,
                            emptyMap(),
                            emptyMap(),
                            emptyMap(),
                            emptyMap(),
                            emptyMap(),
                            emptyMap(),
                            emptyMap(),
                            emptyMap(),
                            emptyMap()
                        )
                    )
                    .indexNameExpressionResolver(indexNameExpressionResolver)
                    .mapperRegistry(mapperRegistry)
                    .namedWriteableRegistry(namedWriteableRegistry)
                    .threadPool(threadPool)
                    .indexScopedSettings(indexScopedSettings)
                    .circuitBreakerService(new NoneCircuitBreakerService())
                    .bigArrays(bigArrays)
                    .scriptService(scriptService)
                    .clusterService(clusterService)
                    .projectResolver(DefaultProjectResolver.INSTANCE)
                    .client(client)
                    .featureService(new FeatureService(List.of()))
                    .metaStateService(new MetaStateService(nodeEnv, namedXContentRegistry))
                    .mapperMetrics(MapperMetrics.NOOP)
                    .build();
                final RecoverySettings recoverySettings = new RecoverySettings(settings, clusterSettings);
                snapshotShardsService = new SnapshotShardsService(
                    settings,
                    clusterService,
                    repositoriesService,
                    transportService,
                    indicesService
                );
                final ShardStateAction shardStateAction = new ShardStateAction(
                    clusterService,
                    transportService,
                    allocationService,
                    rerouteService,
                    threadPool
                );
                nodeConnectionsService = new NodeConnectionsService(clusterService.getSettings(), threadPool, transportService);
                Map<ActionType<? extends ActionResponse>, TransportAction<? extends ActionRequest, ? extends ActionResponse>> actions =
                    new HashMap<>();
                actions.put(
                    GlobalCheckpointSyncAction.TYPE,
                    new GlobalCheckpointSyncAction(
                        settings,
                        transportService,
                        clusterService,
                        indicesService,
                        threadPool,
                        shardStateAction,
                        actionFilters
                    )
                );
                actions.put(
                    VerifyNodeRepositoryAction.TYPE,
                    new VerifyNodeRepositoryAction.TransportAction(
                        transportService,
                        actionFilters,
                        threadPool,
                        clusterService,
                        repositoriesService
                    )
                );
                actions.put(
                    VerifyNodeRepositoryCoordinationAction.TYPE,
                    new VerifyNodeRepositoryCoordinationAction.LocalAction(actionFilters, transportService, clusterService, client)
                );
                final MetadataMappingService metadataMappingService = new MetadataMappingService(clusterService, indicesService);

                peerRecoverySourceService = new PeerRecoverySourceService(
                    transportService,
                    indicesService,
                    clusterService,
                    recoverySettings,
                    PeerOnlyRecoveryPlannerService.INSTANCE
                );

                final ResponseCollectorService responseCollectorService = new ResponseCollectorService(clusterService);
                final SearchTransportService searchTransportService = new SearchTransportService(
                    transportService,
                    client,
                    SearchExecutionStatsCollector.makeWrapper(responseCollectorService)
                );
                final SearchService searchService = new SearchService(
                    clusterService,
                    indicesService,
                    threadPool,
                    scriptService,
                    bigArrays,
                    new FetchPhase(Collections.emptyList()),
                    new NoneCircuitBreakerService(),
                    EmptySystemIndices.INSTANCE.getExecutorSelector(),
                    Tracer.NOOP
                );

                final SnapshotFilesProvider snapshotFilesProvider = new SnapshotFilesProvider(repositoriesService);
                indicesClusterStateService = new IndicesClusterStateService(
                    settings,
                    indicesService,
                    clusterService,
                    threadPool,
                    new PeerRecoveryTargetService(
                        client,
                        threadPool,
                        transportService,
                        recoverySettings,
                        clusterService,
                        snapshotFilesProvider
                    ),
                    shardStateAction,
                    repositoriesService,
                    searchService,
                    peerRecoverySourceService,
                    snapshotShardsService,
                    new PrimaryReplicaSyncer(
                        transportService,
                        new TransportResyncReplicationAction(
                            settings,
                            transportService,
                            clusterService,
                            indicesService,
                            threadPool,
                            shardStateAction,
                            actionFilters,
                            new IndexingPressure(settings),
                            EmptySystemIndices.INSTANCE,
                            TestProjectResolvers.DEFAULT_PROJECT_ONLY
                        )
                    ),
                    RetentionLeaseSyncer.EMPTY,
                    client
                );
                final ShardLimitValidator shardLimitValidator = new ShardLimitValidator(settings, clusterService);
                final MetadataCreateIndexService metadataCreateIndexService = new MetadataCreateIndexService(
                    settings,
                    clusterService,
                    indicesService,
                    allocationService,
                    shardLimitValidator,
                    environment,
                    indexScopedSettings,
                    threadPool,
                    namedXContentRegistry,
                    EmptySystemIndices.INSTANCE,
                    false,
                    new IndexSettingProviders(Set.of())
                );
                actions.put(
                    TransportCreateIndexAction.TYPE,
                    new TransportCreateIndexAction(
                        transportService,
                        clusterService,
                        threadPool,
                        metadataCreateIndexService,
                        actionFilters,
                        indexNameExpressionResolver,
                        EmptySystemIndices.INSTANCE,
                        DefaultProjectResolver.INSTANCE
                    )
                );
                final MappingUpdatedAction mappingUpdatedAction = new MappingUpdatedAction(settings, clusterSettings);
                final IndexingPressure indexingMemoryLimits = new IndexingPressure(settings);
                mappingUpdatedAction.setClient(client);
                actions.put(
                    TransportBulkAction.TYPE,
                    new TransportBulkAction(
                        threadPool,
                        transportService,
                        clusterService,
                        new IngestService(
                            clusterService,
                            threadPool,
                            environment,
                            scriptService,
                            new AnalysisModule(environment, Collections.emptyList(), new StablePluginsRegistry()).getAnalysisRegistry(),
                            Collections.emptyList(),
                            client,
                            null,
                            FailureStoreMetrics.NOOP,
                            TestProjectResolvers.singleProjectOnly()
                        ),
                        mockFeatureService,
                        client,
                        actionFilters,
                        indexNameExpressionResolver,
                        new IndexingPressure(settings),
                        EmptySystemIndices.INSTANCE,
<<<<<<< HEAD
                        TestProjectResolvers.DEFAULT_PROJECT_ONLY,
                        FailureStoreMetrics.NOOP
=======
                        FailureStoreMetrics.NOOP,
                        DataStreamFailureStoreSettings.create(ClusterSettings.createBuiltInClusterSettings())
>>>>>>> 4d7f0e6f
                    )
                );
                final TransportShardBulkAction transportShardBulkAction = new TransportShardBulkAction(
                    settings,
                    transportService,
                    clusterService,
                    indicesService,
                    threadPool,
                    shardStateAction,
                    mappingUpdatedAction,
                    new UpdateHelper(scriptService),
                    actionFilters,
                    indexingMemoryLimits,
                    EmptySystemIndices.INSTANCE,
                    TestProjectResolvers.DEFAULT_PROJECT_ONLY,
                    DocumentParsingProvider.EMPTY_INSTANCE
                );
                actions.put(TransportShardBulkAction.TYPE, transportShardBulkAction);
                final RestoreService restoreService = new RestoreService(
                    clusterService,
                    repositoriesService,
                    allocationService,
                    metadataCreateIndexService,
                    new IndexMetadataVerifier(
                        settings,
                        clusterService,
                        namedXContentRegistry,
                        mapperRegistry,
                        indexScopedSettings,
                        ScriptCompiler.NONE,
                        MapperMetrics.NOOP
                    ),
                    shardLimitValidator,
                    EmptySystemIndices.INSTANCE,
                    indicesService,
                    mock(FileSettingsService.class),
                    threadPool
                );
                actions.put(
                    TransportPutMappingAction.TYPE,
                    new TransportPutMappingAction(
                        transportService,
                        clusterService,
                        threadPool,
                        metadataMappingService,
                        actionFilters,
                        indexNameExpressionResolver,
                        new RequestValidators<>(Collections.emptyList()),
                        EmptySystemIndices.INSTANCE,
                        TestProjectResolvers.DEFAULT_PROJECT_ONLY
                    )
                );
                actions.put(
                    TransportAutoPutMappingAction.TYPE,
                    new TransportAutoPutMappingAction(
                        transportService,
                        clusterService,
                        threadPool,
                        metadataMappingService,
                        actionFilters,
                        TestProjectResolvers.DEFAULT_PROJECT_ONLY,
                        indexNameExpressionResolver,
                        EmptySystemIndices.INSTANCE
                    )
                );

                SearchPhaseController searchPhaseController = new SearchPhaseController(searchService::aggReduceContextBuilder);
                actions.put(
                    TransportSearchAction.TYPE,
                    new TransportSearchAction(
                        threadPool,
                        new NoneCircuitBreakerService(),
                        transportService,
                        searchService,
                        responseCollectorService,
                        searchTransportService,
                        searchPhaseController,
                        clusterService,
                        actionFilters,
                        TestProjectResolvers.DEFAULT_PROJECT_ONLY,
                        indexNameExpressionResolver,
                        namedWriteableRegistry,
                        EmptySystemIndices.INSTANCE.getExecutorSelector(),
                        new SearchResponseMetrics(TelemetryProvider.NOOP.getMeterRegistry()),
                        client,
                        usageService
                    )
                );
                actions.put(
                    TransportRestoreSnapshotAction.TYPE,
                    new TransportRestoreSnapshotAction(
                        transportService,
                        clusterService,
                        threadPool,
                        restoreService,
                        actionFilters,
                        indexNameExpressionResolver
                    )
                );
                actions.put(
                    TransportDeleteIndexAction.TYPE,
                    new TransportDeleteIndexAction(
                        transportService,
                        clusterService,
                        threadPool,
                        new MetadataDeleteIndexService(settings, clusterService, allocationService),
                        actionFilters,
                        TestProjectResolvers.DEFAULT_PROJECT_ONLY,
                        indexNameExpressionResolver,
                        new DestructiveOperations(settings, clusterSettings)
                    )
                );
                actions.put(
                    TransportPutRepositoryAction.TYPE,
                    new TransportPutRepositoryAction(
                        transportService,
                        clusterService,
                        repositoriesService,
                        threadPool,
                        actionFilters,
                        indexNameExpressionResolver
                    )
                );
                actions.put(
                    TransportCleanupRepositoryAction.TYPE,
                    new TransportCleanupRepositoryAction(
                        transportService,
                        clusterService,
                        repositoriesService,
                        threadPool,
                        actionFilters,
                        indexNameExpressionResolver
                    )
                );
                actions.put(
                    TransportCreateSnapshotAction.TYPE,
                    new TransportCreateSnapshotAction(
                        transportService,
                        clusterService,
                        threadPool,
                        snapshotsService,
                        actionFilters,
                        indexNameExpressionResolver
                    )
                );
                actions.put(
                    TransportCloneSnapshotAction.TYPE,
                    new TransportCloneSnapshotAction(
                        transportService,
                        clusterService,
                        threadPool,
                        snapshotsService,
                        actionFilters,
                        indexNameExpressionResolver
                    )
                );
                actions.put(
                    TransportClusterRerouteAction.TYPE,
                    new TransportClusterRerouteAction(
                        transportService,
                        clusterService,
                        threadPool,
                        allocationService,
                        actionFilters,
                        indexNameExpressionResolver,
                        TestProjectResolvers.singleProjectOnly()
                    )
                );
                actions.put(
                    ClusterStateAction.INSTANCE,
                    new TransportClusterStateAction(
                        transportService,
                        clusterService,
                        threadPool,
                        actionFilters,
                        indexNameExpressionResolver,
                        DefaultProjectResolver.INSTANCE
                    )
                );
                actions.put(
                    TransportIndicesShardStoresAction.TYPE,
                    new TransportIndicesShardStoresAction(
                        transportService,
                        clusterService,
                        threadPool,
                        actionFilters,
                        indexNameExpressionResolver,
                        client
                    )
                );
                actions.put(
                    TransportNodesListGatewayStartedShards.TYPE,
                    new TransportNodesListGatewayStartedShards(
                        settings,
                        threadPool,
                        clusterService,
                        transportService,
                        actionFilters,
                        nodeEnv,
                        indicesService,
                        namedXContentRegistry
                    )
                );
                actions.put(
                    TransportDeleteSnapshotAction.TYPE,
                    new TransportDeleteSnapshotAction(
                        transportService,
                        clusterService,
                        threadPool,
                        snapshotsService,
                        actionFilters,
                        indexNameExpressionResolver
                    )
                );
                client.initialize(
                    actions,
                    transportService.getTaskManager(),
                    () -> clusterService.localNode().getId(),
                    transportService.getLocalNodeConnection(),
                    transportService.getRemoteClusterService()
                );
            }

            public void restart() {
                testClusterNodes.disconnectNode(this);
                final ClusterState oldState = this.clusterService.state();
                stop();
                nodes.remove(node.getName());
                scheduleSoon(() -> {
                    try {
                        final TestClusterNode restartedNode = new TestClusterNode(
                            DiscoveryNodeUtils.create(node.getName(), node.getId(), node.getAddress(), emptyMap(), node.getRoles()),
                            transportInterceptorFactory
                        );
                        nodes.put(node.getName(), restartedNode);
                        restartedNode.start(oldState);
                    } catch (IOException e) {
                        throw new AssertionError(e);
                    }
                });
            }

            public void stop() {
                testClusterNodes.disconnectNode(this);
                indicesService.close();
                clusterService.close();
                nodeConnectionsService.stop();
                indicesClusterStateService.close();
                peerRecoverySourceService.stop();
                if (coordinator != null) {
                    coordinator.close();
                }
                nodeEnv.close();
            }

            public void start(ClusterState initialState) {
                transportService.start();
                transportService.acceptIncomingRequests();
                snapshotsService.start();
                snapshotShardsService.start();
                repositoriesService.start();
                final CoordinationState.PersistedState persistedState = new InMemoryPersistedState(
                    initialState.term(),
                    stateForNode(initialState, node)
                );
                coordinator = new Coordinator(
                    node.getName(),
                    clusterService.getSettings(),
                    clusterService.getClusterSettings(),
                    transportService,
                    null,
                    namedWriteableRegistry,
                    allocationService,
                    masterService,
                    () -> persistedState,
                    hostsResolver -> nodes.values().stream().filter(n -> n.node.isMasterNode()).map(n -> n.node.getAddress()).toList(),
                    clusterService.getClusterApplierService(),
                    Collections.emptyList(),
                    random(),
                    rerouteService,
                    ElectionStrategy.DEFAULT_INSTANCE,
                    () -> new StatusInfo(HEALTHY, "healthy-info"),
                    new NoneCircuitBreakerService(),
                    new Reconfigurator(clusterService.getSettings(), clusterService.getClusterSettings()),
                    LeaderHeartbeatService.NO_OP,
                    StatefulPreVoteCollector::new,
                    CompatibilityVersionsUtils.staticCurrent(),
                    new FeatureService(List.of())
                );
                masterService.setClusterStatePublisher(coordinator);
                coordinator.start();
                clusterService.getClusterApplierService().setNodeConnectionsService(nodeConnectionsService);
                nodeConnectionsService.start();
                clusterService.start();
                indicesService.start();
                indicesClusterStateService.start();
                coordinator.startInitialJoin();
                peerRecoverySourceService.start();
            }
        }
    }

    private static <T> T safeResult(SubscribableListener<T> listener) {
        assertTrue("listener is not complete", listener.isDone());
        return safeAwait(listener);
    }
}<|MERGE_RESOLUTION|>--- conflicted
+++ resolved
@@ -2416,13 +2416,9 @@
                         indexNameExpressionResolver,
                         new IndexingPressure(settings),
                         EmptySystemIndices.INSTANCE,
-<<<<<<< HEAD
                         TestProjectResolvers.DEFAULT_PROJECT_ONLY,
-                        FailureStoreMetrics.NOOP
-=======
                         FailureStoreMetrics.NOOP,
                         DataStreamFailureStoreSettings.create(ClusterSettings.createBuiltInClusterSettings())
->>>>>>> 4d7f0e6f
                     )
                 );
                 final TransportShardBulkAction transportShardBulkAction = new TransportShardBulkAction(
