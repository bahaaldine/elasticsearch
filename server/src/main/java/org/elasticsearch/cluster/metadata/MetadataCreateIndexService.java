--- conflicted
+++ resolved
@@ -861,16 +861,7 @@
         final NamedXContentRegistry xContentRegistry,
         final String indexName
     ) throws Exception {
-<<<<<<< HEAD
-        List<CompressedXContent> templateMappings = MetadataIndexTemplateService.collectMappings(
-            projectMetadata,
-            templateName,
-            componentTemplateSubstitutions,
-            indexName
-        );
-=======
-        List<CompressedXContent> templateMappings = MetadataIndexTemplateService.collectMappings(currentState, templateName, indexName);
->>>>>>> 6535bdae
+        List<CompressedXContent> templateMappings = MetadataIndexTemplateService.collectMappings(projectMetadata, templateName, indexName);
         return collectV2Mappings(requestMappings, templateMappings, xContentRegistry);
     }
 
