--- conflicted
+++ resolved
@@ -48,11 +48,8 @@
     private static final Logger logger = LogManager.getLogger(TransportAddIndexBlockAction.class);
 
     private final MetadataIndexStateService indexStateService;
-<<<<<<< HEAD
     private final ProjectResolver projectResolver;
-=======
     private final IndexNameExpressionResolver indexNameExpressionResolver;
->>>>>>> 90bfdbc2
     private final DestructiveOperations destructiveOperations;
 
     @Inject
@@ -77,11 +74,8 @@
             EsExecutors.DIRECT_EXECUTOR_SERVICE
         );
         this.indexStateService = indexStateService;
-<<<<<<< HEAD
         this.projectResolver = projectResolver;
-=======
         this.indexNameExpressionResolver = indexNameExpressionResolver;
->>>>>>> 90bfdbc2
         this.destructiveOperations = destructiveOperations;
     }
 
