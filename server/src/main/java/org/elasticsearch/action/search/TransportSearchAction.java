/*
 * Copyright Elasticsearch B.V. and/or licensed to Elasticsearch B.V. under one
 * or more contributor license agreements. Licensed under the "Elastic License
 * 2.0", the "GNU Affero General Public License v3.0 only", and the "Server Side
 * Public License v 1"; you may not use this file except in compliance with, at
 * your election, the "Elastic License 2.0", the "GNU Affero General Public
 * License v3.0 only", or the "Server Side Public License, v 1".
 */

package org.elasticsearch.action.search;

import org.apache.logging.log4j.LogManager;
import org.apache.logging.log4j.Logger;
import org.apache.lucene.util.CollectionUtil;
import org.elasticsearch.ExceptionsHelper;
import org.elasticsearch.TransportVersions;
import org.elasticsearch.action.ActionListener;
import org.elasticsearch.action.ActionListenerResponseHandler;
import org.elasticsearch.action.ActionType;
import org.elasticsearch.action.DelegatingActionListener;
import org.elasticsearch.action.IndicesRequest;
import org.elasticsearch.action.OriginalIndices;
import org.elasticsearch.action.RemoteClusterActionType;
import org.elasticsearch.action.ResolvedIndices;
import org.elasticsearch.action.ShardOperationFailedException;
import org.elasticsearch.action.admin.cluster.shards.ClusterSearchShardsRequest;
import org.elasticsearch.action.admin.cluster.shards.ClusterSearchShardsResponse;
import org.elasticsearch.action.admin.cluster.shards.TransportClusterSearchShardsAction;
import org.elasticsearch.action.admin.cluster.stats.CCSUsage;
import org.elasticsearch.action.admin.cluster.stats.CCSUsageTelemetry;
import org.elasticsearch.action.support.ActionFilters;
import org.elasticsearch.action.support.HandledTransportAction;
import org.elasticsearch.action.support.IndicesOptions;
import org.elasticsearch.action.support.master.MasterNodeRequest;
import org.elasticsearch.client.internal.Client;
import org.elasticsearch.cluster.ClusterState;
import org.elasticsearch.cluster.ProjectState;
import org.elasticsearch.cluster.block.ClusterBlockException;
import org.elasticsearch.cluster.block.ClusterBlockLevel;
import org.elasticsearch.cluster.metadata.IndexAbstraction;
import org.elasticsearch.cluster.metadata.IndexMetadata;
import org.elasticsearch.cluster.metadata.IndexNameExpressionResolver;
import org.elasticsearch.cluster.metadata.IndexNameExpressionResolver.ResolvedExpression;
import org.elasticsearch.cluster.metadata.ProjectMetadata;
import org.elasticsearch.cluster.node.DiscoveryNode;
import org.elasticsearch.cluster.node.DiscoveryNodes;
<<<<<<< HEAD
import org.elasticsearch.cluster.project.ProjectResolver;
import org.elasticsearch.cluster.routing.GroupShardsIterator;
=======
>>>>>>> 0cf42f23
import org.elasticsearch.cluster.routing.OperationRouting;
import org.elasticsearch.cluster.routing.ShardIterator;
import org.elasticsearch.cluster.routing.ShardRouting;
import org.elasticsearch.cluster.service.ClusterService;
import org.elasticsearch.common.Strings;
import org.elasticsearch.common.breaker.CircuitBreaker;
import org.elasticsearch.common.io.stream.NamedWriteableRegistry;
import org.elasticsearch.common.logging.DeprecationCategory;
import org.elasticsearch.common.logging.DeprecationLogger;
import org.elasticsearch.common.regex.Regex;
import org.elasticsearch.common.settings.Setting;
import org.elasticsearch.common.settings.Setting.Property;
import org.elasticsearch.common.util.ArrayUtils;
import org.elasticsearch.common.util.CollectionUtils;
import org.elasticsearch.common.util.Maps;
import org.elasticsearch.common.util.concurrent.CountDown;
import org.elasticsearch.common.util.concurrent.EsExecutors;
import org.elasticsearch.core.Predicates;
import org.elasticsearch.core.TimeValue;
import org.elasticsearch.index.Index;
import org.elasticsearch.index.IndexNotFoundException;
import org.elasticsearch.index.query.QueryBuilder;
import org.elasticsearch.index.query.Rewriteable;
import org.elasticsearch.index.shard.ShardId;
import org.elasticsearch.index.shard.ShardNotFoundException;
import org.elasticsearch.indices.ExecutorSelector;
import org.elasticsearch.indices.breaker.CircuitBreakerService;
import org.elasticsearch.injection.guice.Inject;
import org.elasticsearch.node.ResponseCollectorService;
import org.elasticsearch.rest.action.search.SearchResponseMetrics;
import org.elasticsearch.search.SearchPhaseResult;
import org.elasticsearch.search.SearchService;
import org.elasticsearch.search.aggregations.AggregationReduceContext;
import org.elasticsearch.search.builder.PointInTimeBuilder;
import org.elasticsearch.search.builder.SearchSourceBuilder;
import org.elasticsearch.search.internal.AliasFilter;
import org.elasticsearch.search.internal.SearchContext;
import org.elasticsearch.search.profile.SearchProfileResults;
import org.elasticsearch.search.profile.SearchProfileShardResult;
import org.elasticsearch.tasks.Task;
import org.elasticsearch.tasks.TaskId;
import org.elasticsearch.threadpool.ThreadPool;
import org.elasticsearch.transport.RemoteClusterAware;
import org.elasticsearch.transport.RemoteClusterService;
import org.elasticsearch.transport.RemoteTransportException;
import org.elasticsearch.transport.Transport;
import org.elasticsearch.transport.TransportRequestOptions;
import org.elasticsearch.transport.TransportService;
import org.elasticsearch.usage.UsageService;
import org.elasticsearch.xcontent.ToXContent;
import org.elasticsearch.xcontent.XContentFactory;

import java.io.IOException;
import java.util.ArrayList;
import java.util.Arrays;
import java.util.Collections;
import java.util.HashMap;
import java.util.HashSet;
import java.util.List;
import java.util.Map;
import java.util.Objects;
import java.util.Set;
import java.util.concurrent.ConcurrentHashMap;
import java.util.concurrent.Executor;
import java.util.concurrent.TimeUnit;
import java.util.concurrent.atomic.AtomicReference;
import java.util.function.BiConsumer;
import java.util.function.BiFunction;
import java.util.function.Function;
import java.util.function.LongSupplier;
import java.util.stream.Collectors;

import static org.elasticsearch.action.search.SearchType.DFS_QUERY_THEN_FETCH;
import static org.elasticsearch.action.search.SearchType.QUERY_THEN_FETCH;
import static org.elasticsearch.action.search.TransportSearchHelper.checkCCSVersionCompatibility;
import static org.elasticsearch.search.sort.FieldSortBuilder.hasPrimaryFieldSort;
import static org.elasticsearch.threadpool.ThreadPool.Names.SYSTEM_CRITICAL_READ;
import static org.elasticsearch.threadpool.ThreadPool.Names.SYSTEM_READ;

public class TransportSearchAction extends HandledTransportAction<SearchRequest, SearchResponse> {

    public static final String NAME = "indices:data/read/search";
    public static final ActionType<SearchResponse> TYPE = new ActionType<>(NAME);
    public static final RemoteClusterActionType<SearchResponse> REMOTE_TYPE = new RemoteClusterActionType<>(NAME, SearchResponse::new);
    private static final Logger logger = LogManager.getLogger(TransportSearchAction.class);
    private static final DeprecationLogger DEPRECATION_LOGGER = DeprecationLogger.getLogger(TransportSearchAction.class);
    public static final String FROZEN_INDICES_DEPRECATION_MESSAGE = "Searching frozen indices [{}] is deprecated."
        + " Consider cold or frozen tiers in place of frozen indices. The frozen feature will be removed in a feature release.";

    /** The maximum number of shards for a single search request. */
    public static final Setting<Long> SHARD_COUNT_LIMIT_SETTING = Setting.longSetting(
        "action.search.shard_count.limit",
        Long.MAX_VALUE,
        1L,
        Property.Dynamic,
        Property.NodeScope
    );

    public static final Setting<Integer> DEFAULT_PRE_FILTER_SHARD_SIZE = Setting.intSetting(
        "action.search.pre_filter_shard_size.default",
        SearchRequest.DEFAULT_PRE_FILTER_SHARD_SIZE,
        1,
        Property.NodeScope
    );

    private final ThreadPool threadPool;
    private final ClusterService clusterService;
    private final TransportService transportService;
    private final SearchTransportService searchTransportService;
    private final RemoteClusterService remoteClusterService;
    private final SearchPhaseController searchPhaseController;
    private final SearchService searchService;
    private final ProjectResolver projectResolver;
    private final ResponseCollectorService responseCollectorService;
    private final IndexNameExpressionResolver indexNameExpressionResolver;
    private final NamedWriteableRegistry namedWriteableRegistry;
    private final CircuitBreaker circuitBreaker;
    private final ExecutorSelector executorSelector;
    private final int defaultPreFilterShardSize;
    private final boolean ccsCheckCompatibility;
    private final SearchResponseMetrics searchResponseMetrics;
    private final Client client;
    private final UsageService usageService;
    private final boolean collectTelemetry;

    @Inject
    public TransportSearchAction(
        ThreadPool threadPool,
        CircuitBreakerService circuitBreakerService,
        TransportService transportService,
        SearchService searchService,
        ResponseCollectorService responseCollectorService,
        SearchTransportService searchTransportService,
        SearchPhaseController searchPhaseController,
        ClusterService clusterService,
        ActionFilters actionFilters,
        ProjectResolver projectResolver,
        IndexNameExpressionResolver indexNameExpressionResolver,
        NamedWriteableRegistry namedWriteableRegistry,
        ExecutorSelector executorSelector,
        SearchResponseMetrics searchResponseMetrics,
        Client client,
        UsageService usageService
    ) {
        super(TYPE.name(), transportService, actionFilters, SearchRequest::new, EsExecutors.DIRECT_EXECUTOR_SERVICE);
        this.threadPool = threadPool;
        this.circuitBreaker = circuitBreakerService.getBreaker(CircuitBreaker.REQUEST);
        this.searchPhaseController = searchPhaseController;
        this.searchTransportService = searchTransportService;
        this.remoteClusterService = searchTransportService.getRemoteClusterService();
        SearchTransportService.registerRequestHandler(transportService, searchService);
        this.clusterService = clusterService;
        this.transportService = transportService;
        this.searchService = searchService;
        this.projectResolver = projectResolver;
        this.responseCollectorService = responseCollectorService;
        this.indexNameExpressionResolver = indexNameExpressionResolver;
        this.namedWriteableRegistry = namedWriteableRegistry;
        this.executorSelector = executorSelector;
        var settings = clusterService.getSettings();
        this.defaultPreFilterShardSize = DEFAULT_PRE_FILTER_SHARD_SIZE.get(settings);
        this.ccsCheckCompatibility = SearchService.CCS_VERSION_CHECK_SETTING.get(settings);
        this.collectTelemetry = SearchService.CCS_COLLECT_TELEMETRY.get(settings);
        this.searchResponseMetrics = searchResponseMetrics;
        this.client = client;
        this.usageService = usageService;
    }

    private Map<String, OriginalIndices> buildPerIndexOriginalIndices(
        ProjectState projectState,
        Set<ResolvedExpression> indicesAndAliases,
        String[] indices,
        IndicesOptions indicesOptions
    ) {
        Map<String, OriginalIndices> res = Maps.newMapWithExpectedSize(indices.length);
        var blocks = projectState.blocks();
        // optimization: mostly we do not have any blocks so there's no point in the expensive per-index checking
        boolean hasBlocks = blocks.global().isEmpty() == false || blocks.indices(projectState.projectId()).isEmpty() == false;
        // Get a distinct set of index abstraction names present from the resolved expressions to help with the reverse resolution from
        // concrete index to the expression that produced it.
        Set<String> indicesAndAliasesResources = indicesAndAliases.stream().map(ResolvedExpression::resource).collect(Collectors.toSet());
        for (String index : indices) {
            if (hasBlocks) {
                blocks.indexBlockedRaiseException(projectState.projectId(), ClusterBlockLevel.READ, index);
            }

            String[] aliases = indexNameExpressionResolver.indexAliases(
                projectState.metadata(),
                index,
                Predicates.always(),
                Predicates.always(),
                true,
                indicesAndAliases
            );
            String[] finalIndices = Strings.EMPTY_ARRAY;
            if (aliases == null
                || aliases.length == 0
                || indicesAndAliasesResources.contains(index)
                || hasDataStreamRef(projectState.metadata(), indicesAndAliasesResources, index)) {
                finalIndices = new String[] { index };
            }
            if (aliases != null) {
                finalIndices = finalIndices.length == 0 ? aliases : ArrayUtils.concat(finalIndices, aliases);
            }
            res.put(index, new OriginalIndices(finalIndices, indicesOptions));
        }
        return res;
    }

    private static boolean hasDataStreamRef(ProjectMetadata project, Set<String> indicesAndAliases, String index) {
        IndexAbstraction ret = project.getIndicesLookup().get(index);
        if (ret == null || ret.getParentDataStream() == null) {
            return false;
        }
        return indicesAndAliases.contains(ret.getParentDataStream().getName());
    }

    Map<String, AliasFilter> buildIndexAliasFilters(
        ProjectState projectState,
        Set<ResolvedExpression> indicesAndAliases,
        Index[] concreteIndices
    ) {
        final Map<String, AliasFilter> aliasFilterMap = new HashMap<>();
        for (Index index : concreteIndices) {
            projectState.blocks().indexBlockedRaiseException(projectState.projectId(), ClusterBlockLevel.READ, index.getName());
            AliasFilter aliasFilter = searchService.buildAliasFilter(projectState, index.getName(), indicesAndAliases);
            assert aliasFilter != null;
            aliasFilterMap.put(index.getUUID(), aliasFilter);
        }
        return aliasFilterMap;
    }

    private Map<String, Float> resolveIndexBoosts(SearchRequest searchRequest, ClusterState clusterState) {
        if (searchRequest.source() == null) {
            return Collections.emptyMap();
        }

        SearchSourceBuilder source = searchRequest.source();
        if (source.indexBoosts() == null) {
            return Collections.emptyMap();
        }

        Map<String, Float> concreteIndexBoosts = new HashMap<>();
        for (SearchSourceBuilder.IndexBoost ib : source.indexBoosts()) {
            Index[] concreteIndices = indexNameExpressionResolver.concreteIndices(
                clusterState,
                searchRequest.indicesOptions(),
                ib.getIndex()
            );

            for (Index concreteIndex : concreteIndices) {
                concreteIndexBoosts.putIfAbsent(concreteIndex.getUUID(), ib.getBoost());
            }
        }
        return Collections.unmodifiableMap(concreteIndexBoosts);
    }

    /**
     * Search operations need two clocks. One clock is to fulfill real clock needs (e.g., resolving
     * "now" to an index name). Another clock is needed for measuring how long a search operation
     * took. These two uses are at odds with each other. There are many issues with using a real
     * clock for measuring how long an operation took (they often lack precision, they are subject
     * to moving backwards due to NTP and other such complexities, etc.). There are also issues with
     * using a relative clock for reporting real time. Thus, we simply separate these two uses.
     */
    public record SearchTimeProvider(long absoluteStartMillis, long relativeStartNanos, LongSupplier relativeCurrentNanosProvider) {

        /**
         * Instantiates a new search time provider. The absolute start time is the real clock time
         * used for resolving index expressions that include dates. The relative start time is the
         * start of the search operation according to a relative clock. The total time the search
         * operation took can be measured against the provided relative clock and the relative start
         * time.
         *
         * @param absoluteStartMillis          the absolute start time in milliseconds since the epoch
         * @param relativeStartNanos           the relative start time in nanoseconds
         * @param relativeCurrentNanosProvider provides the current relative time
         */
        public SearchTimeProvider {}

        public long buildTookInMillis() {
            return TimeUnit.NANOSECONDS.toMillis(relativeCurrentNanosProvider.getAsLong() - relativeStartNanos);
        }
    }

    @Override
    protected void doExecute(Task task, SearchRequest searchRequest, ActionListener<SearchResponse> listener) {
        executeRequest((SearchTask) task, searchRequest, new SearchResponseActionListener(listener), AsyncSearchActionProvider::new);
    }

    void executeRequest(
        SearchTask task,
        SearchRequest original,
        ActionListener<SearchResponse> listener,
        Function<ActionListener<SearchResponse>, SearchPhaseProvider> searchPhaseProvider
    ) {
        final long relativeStartNanos = System.nanoTime();
        final SearchTimeProvider timeProvider = new SearchTimeProvider(
            original.getOrCreateAbsoluteStartMillis(),
            relativeStartNanos,
            System::nanoTime
        );

        final ClusterState clusterState = clusterService.state();
        clusterState.blocks().globalBlockedRaiseException(ClusterBlockLevel.READ);

        ProjectState projectState = projectResolver.getProjectState(clusterState);
        final ResolvedIndices resolvedIndices;
        if (original.pointInTimeBuilder() != null) {
            resolvedIndices = ResolvedIndices.resolveWithPIT(
                original.pointInTimeBuilder(),
                original.indicesOptions(),
                projectState.metadata(),
                namedWriteableRegistry
            );
        } else {
            resolvedIndices = ResolvedIndices.resolveWithIndicesRequest(
                original,
                projectState.metadata(),
                indexNameExpressionResolver,
                remoteClusterService,
                timeProvider.absoluteStartMillis()
            );
            frozenIndexCheck(resolvedIndices);
        }

        ActionListener<SearchRequest> rewriteListener = listener.delegateFailureAndWrap((delegate, rewritten) -> {
            if (ccsCheckCompatibility) {
                checkCCSVersionCompatibility(rewritten);
            }

            if (resolvedIndices.getRemoteClusterIndices().isEmpty()) {
                executeLocalSearch(
                    task,
                    timeProvider,
                    rewritten,
                    resolvedIndices,
                    projectState,
                    SearchResponse.Clusters.EMPTY,
                    searchPhaseProvider.apply(delegate)
                );
            } else {
                if (delegate instanceof TelemetryListener tl) {
                    tl.setRemotes(resolvedIndices.getRemoteClusterIndices().size());
                    if (task.isAsync()) {
                        tl.setFeature(CCSUsageTelemetry.ASYNC_FEATURE);
                    }
                    if (original.pointInTimeBuilder() != null) {
                        tl.setFeature(CCSUsageTelemetry.PIT_FEATURE);
                    }
                    tl.setClient(task);
                    // Check if any of the index patterns are wildcard patterns
                    var localIndices = resolvedIndices.getLocalIndices();
                    if (localIndices != null && Arrays.stream(localIndices.indices()).anyMatch(Regex::isSimpleMatchPattern)) {
                        tl.setFeature(CCSUsageTelemetry.WILDCARD_FEATURE);
                    }
                    if (resolvedIndices.getRemoteClusterIndices()
                        .values()
                        .stream()
                        .anyMatch(indices -> Arrays.stream(indices.indices()).anyMatch(Regex::isSimpleMatchPattern))) {
                        tl.setFeature(CCSUsageTelemetry.WILDCARD_FEATURE);
                    }
                }
                final TaskId parentTaskId = task.taskInfo(clusterService.localNode().getId(), false).taskId();
                if (shouldMinimizeRoundtrips(rewritten)) {
                    if (delegate instanceof TelemetryListener tl) {
                        tl.setFeature(CCSUsageTelemetry.MRT_FEATURE);
                    }
                    final AggregationReduceContext.Builder aggregationReduceContextBuilder = rewritten.source() != null
                        && rewritten.source().aggregations() != null
                            ? searchService.aggReduceContextBuilder(task::isCancelled, rewritten.source().aggregations())
                            : null;
                    SearchResponse.Clusters clusters = new SearchResponse.Clusters(
                        resolvedIndices.getLocalIndices(),
                        resolvedIndices.getRemoteClusterIndices(),
                        true,
                        remoteClusterService::isSkipUnavailable
                    );
                    if (resolvedIndices.getLocalIndices() == null) {
                        // Notify the progress listener that a CCS with minimize_roundtrips is happening remote-only (no local shards)
                        task.getProgressListener()
                            .notifyListShards(Collections.emptyList(), Collections.emptyList(), clusters, false, timeProvider);
                    }
                    ccsRemoteReduce(
                        task,
                        parentTaskId,
                        rewritten,
                        resolvedIndices,
                        clusters,
                        timeProvider,
                        aggregationReduceContextBuilder,
                        remoteClusterService,
                        threadPool,
                        delegate,
                        (r, l) -> executeLocalSearch(
                            task,
                            timeProvider,
                            r,
                            resolvedIndices,
                            projectState,
                            clusters,
                            searchPhaseProvider.apply(l)
                        )
                    );
                } else {
                    final SearchContextId searchContext = resolvedIndices.getSearchContextId();
                    SearchResponse.Clusters clusters = new SearchResponse.Clusters(
                        resolvedIndices.getLocalIndices(),
                        resolvedIndices.getRemoteClusterIndices(),
                        false,
                        remoteClusterService::isSkipUnavailable
                    );

                    // TODO: pass parentTaskId
                    collectSearchShards(
                        rewritten.indicesOptions(),
                        rewritten.preference(),
                        rewritten.routing(),
                        rewritten.source() != null ? rewritten.source().query() : null,
                        Objects.requireNonNullElse(rewritten.allowPartialSearchResults(), searchService.defaultAllowPartialSearchResults()),
                        searchContext,
                        resolvedIndices.getRemoteClusterIndices(),
                        clusters,
                        timeProvider,
                        transportService,
                        delegate.delegateFailureAndWrap((finalDelegate, searchShardsResponses) -> {
                            final BiFunction<String, String, DiscoveryNode> clusterNodeLookup = getRemoteClusterNodeLookup(
                                searchShardsResponses
                            );
                            final Map<String, AliasFilter> remoteAliasFilters;
                            final List<SearchShardIterator> remoteShardIterators;
                            if (searchContext != null) {
                                remoteAliasFilters = searchContext.aliasFilter();
                                remoteShardIterators = getRemoteShardsIteratorFromPointInTime(
                                    searchShardsResponses,
                                    searchContext,
                                    rewritten.pointInTimeBuilder().getKeepAlive(),
                                    resolvedIndices.getRemoteClusterIndices()
                                );
                            } else {
                                remoteAliasFilters = new HashMap<>();
                                for (SearchShardsResponse searchShardsResponse : searchShardsResponses.values()) {
                                    remoteAliasFilters.putAll(searchShardsResponse.getAliasFilters());
                                }
                                remoteShardIterators = getRemoteShardsIterator(
                                    searchShardsResponses,
                                    resolvedIndices.getRemoteClusterIndices(),
                                    remoteAliasFilters
                                );
                            }
                            executeSearch(
                                task,
                                timeProvider,
                                rewritten,
                                resolvedIndices,
                                remoteShardIterators,
                                clusterNodeLookup,
                                projectState,
                                remoteAliasFilters,
                                clusters,
                                searchPhaseProvider.apply(finalDelegate)
                            );
                        })
                    );
                }
            }
        });

        final SearchSourceBuilder source = original.source();
        final boolean isExplain = source != null && source.explain() != null && source.explain();
        if (shouldOpenPIT(source)) {
            // disabling shard reordering for request
            original.setPreFilterShardSize(Integer.MAX_VALUE);
            openPIT(client, original, searchService.getDefaultKeepAliveInMillis(), listener.delegateFailureAndWrap((delegate, resp) -> {
                // We set the keep alive to -1 to indicate that we don't need the pit id in the response.
                // This is needed since we delete the pit prior to sending the response so the id doesn't exist anymore.
                source.pointInTimeBuilder(new PointInTimeBuilder(resp.getPointInTimeId()).setKeepAlive(TimeValue.MINUS_ONE));
                var pitListener = new SearchResponseActionListener(delegate) {
                    @Override
                    public void onResponse(SearchResponse response) {
                        // we need to close the PIT first so we delay the release of the response to after the closing
                        response.incRef();
                        closePIT(
                            client,
                            original.source().pointInTimeBuilder(),
                            () -> ActionListener.respondAndRelease(delegate, response)
                        );
                    }

                    @Override
                    public void onFailure(Exception e) {
                        closePIT(client, original.source().pointInTimeBuilder(), () -> delegate.onFailure(e));
                    }
                };
                executeRequest(task, original, pitListener, searchPhaseProvider);
            }));
        } else {
            Rewriteable.rewriteAndFetch(
                original,
                searchService.getRewriteContext(
                    timeProvider::absoluteStartMillis,
                    resolvedIndices,
                    original.pointInTimeBuilder(),
                    isExplain
                ),
                rewriteListener
            );
        }
    }

    /**
     * Returns true if the provided source needs to open a shared point in time prior to executing the request.
     */
    private boolean shouldOpenPIT(SearchSourceBuilder source) {
        if (source == null) {
            return false;
        }
        if (source.pointInTimeBuilder() != null) {
            return false;
        }
        var retriever = source.retriever();
        return retriever != null && retriever.isCompound();
    }

    static void openPIT(Client client, SearchRequest request, long keepAliveMillis, ActionListener<OpenPointInTimeResponse> listener) {
        OpenPointInTimeRequest pitReq = new OpenPointInTimeRequest(request.indices()).indicesOptions(request.indicesOptions())
            .preference(request.preference())
            .routing(request.routing())
            .keepAlive(TimeValue.timeValueMillis(keepAliveMillis));
        client.execute(TransportOpenPointInTimeAction.TYPE, pitReq, listener);
    }

    static void closePIT(Client client, PointInTimeBuilder pit, Runnable next) {
        client.execute(
            TransportClosePointInTimeAction.TYPE,
            new ClosePointInTimeRequest(pit.getEncodedId()),
            ActionListener.runAfter(new ActionListener<>() {
                @Override
                public void onResponse(ClosePointInTimeResponse closePointInTimeResponse) {}

                @Override
                public void onFailure(Exception e) {}
            }, next)
        );
    }

    static void adjustSearchType(SearchRequest searchRequest, boolean singleShard) {
        // if there's a kNN search, always use DFS_QUERY_THEN_FETCH
        if (searchRequest.hasKnnSearch()) {
            searchRequest.searchType(DFS_QUERY_THEN_FETCH);
            return;
        }

        // if there's only suggest, disable request cache and always use QUERY_THEN_FETCH
        if (searchRequest.isSuggestOnly()) {
            searchRequest.requestCache(false);
            searchRequest.searchType(QUERY_THEN_FETCH);
            return;
        }

        // optimize search type for cases where there is only one shard group to search on
        if (singleShard) {
            // if we only have one group, then we always want Q_T_F, no need for DFS, and no need to do THEN since we hit one shard
            searchRequest.searchType(QUERY_THEN_FETCH);
        }
    }

    public static boolean shouldMinimizeRoundtrips(SearchRequest searchRequest) {
        if (searchRequest.isCcsMinimizeRoundtrips() == false) {
            return false;
        }
        if (searchRequest.scroll() != null) {
            return false;
        }
        if (searchRequest.pointInTimeBuilder() != null) {
            return false;
        }
        if (searchRequest.searchType() == DFS_QUERY_THEN_FETCH) {
            return false;
        }
        if (searchRequest.hasKnnSearch()) {
            return false;
        }
        SearchSourceBuilder source = searchRequest.source();
        return source == null
            || source.collapse() == null
            || source.collapse().getInnerHits() == null
            || source.collapse().getInnerHits().isEmpty();
    }

    /**
     * Handles ccs_minimize_roundtrips=true
     */
    static void ccsRemoteReduce(
        SearchTask task,
        TaskId parentTaskId,
        SearchRequest searchRequest,
        ResolvedIndices resolvedIndices,
        SearchResponse.Clusters clusters,
        SearchTimeProvider timeProvider,
        AggregationReduceContext.Builder aggReduceContextBuilder,
        RemoteClusterService remoteClusterService,
        ThreadPool threadPool,
        ActionListener<SearchResponse> listener,
        BiConsumer<SearchRequest, ActionListener<SearchResponse>> localSearchConsumer
    ) {
        final var remoteClientResponseExecutor = threadPool.executor(ThreadPool.Names.SEARCH_COORDINATION);
        if (resolvedIndices.getLocalIndices() == null && resolvedIndices.getRemoteClusterIndices().size() == 1) {
            // if we are searching against a single remote cluster, we simply forward the original search request to such cluster
            // and we directly perform final reduction in the remote cluster
            Map.Entry<String, OriginalIndices> entry = resolvedIndices.getRemoteClusterIndices().entrySet().iterator().next();
            String clusterAlias = entry.getKey();
            boolean skipUnavailable = remoteClusterService.isSkipUnavailable(clusterAlias);
            OriginalIndices indices = entry.getValue();
            SearchRequest ccsSearchRequest = SearchRequest.subSearchRequest(
                parentTaskId,
                searchRequest,
                indices.indices(),
                clusterAlias,
                timeProvider.absoluteStartMillis(),
                true
            );
            var remoteClusterClient = remoteClusterService.getRemoteClusterClient(
                clusterAlias,
                remoteClientResponseExecutor,
                RemoteClusterService.DisconnectedStrategy.RECONNECT_UNLESS_SKIP_UNAVAILABLE
            );
            remoteClusterClient.execute(TransportSearchAction.REMOTE_TYPE, ccsSearchRequest, new ActionListener<>() {
                @Override
                public void onResponse(SearchResponse searchResponse) {
                    // overwrite the existing cluster entry with the updated one
                    ccsClusterInfoUpdate(searchResponse, clusters, clusterAlias, skipUnavailable);
                    Map<String, SearchProfileShardResult> profileResults = searchResponse.getProfileResults();
                    SearchProfileResults profile = profileResults == null || profileResults.isEmpty()
                        ? null
                        : new SearchProfileResults(profileResults);

                    ActionListener.respondAndRelease(
                        listener,
                        new SearchResponse(
                            searchResponse.getHits(),
                            searchResponse.getAggregations(),
                            searchResponse.getSuggest(),
                            searchResponse.isTimedOut(),
                            searchResponse.isTerminatedEarly(),
                            profile,
                            searchResponse.getNumReducePhases(),
                            searchResponse.getScrollId(),
                            searchResponse.getTotalShards(),
                            searchResponse.getSuccessfulShards(),
                            searchResponse.getSkippedShards(),
                            timeProvider.buildTookInMillis(),
                            searchResponse.getShardFailures(),
                            clusters,
                            searchResponse.pointInTimeId()
                        )
                    );
                }

                @Override
                public void onFailure(Exception e) {
                    ShardSearchFailure failure = new ShardSearchFailure(e);
                    logCCSError(failure, clusterAlias, skipUnavailable);
                    ccsClusterInfoUpdate(failure, clusters, clusterAlias, skipUnavailable);
                    if (skipUnavailable) {
                        ActionListener.respondAndRelease(listener, SearchResponse.empty(timeProvider::buildTookInMillis, clusters));
                    } else {
                        listener.onFailure(wrapRemoteClusterFailure(clusterAlias, e));
                    }
                }
            });
        } else {
            SearchResponseMerger searchResponseMerger = createSearchResponseMerger(
                searchRequest.source(),
                timeProvider,
                aggReduceContextBuilder
            );
            task.setSearchResponseMergerSupplier(
                () -> createSearchResponseMerger(searchRequest.source(), timeProvider, aggReduceContextBuilder)
            );
            final AtomicReference<Exception> exceptions = new AtomicReference<>();
            int totalClusters = resolvedIndices.getRemoteClusterIndices().size() + (resolvedIndices.getLocalIndices() == null ? 0 : 1);
            final CountDown countDown = new CountDown(totalClusters);
            for (Map.Entry<String, OriginalIndices> entry : resolvedIndices.getRemoteClusterIndices().entrySet()) {
                String clusterAlias = entry.getKey();
                boolean skipUnavailable = remoteClusterService.isSkipUnavailable(clusterAlias);
                OriginalIndices indices = entry.getValue();
                SearchRequest ccsSearchRequest = SearchRequest.subSearchRequest(
                    parentTaskId,
                    searchRequest,
                    indices.indices(),
                    clusterAlias,
                    timeProvider.absoluteStartMillis(),
                    false
                );
                ActionListener<SearchResponse> ccsListener = createCCSListener(
                    clusterAlias,
                    skipUnavailable,
                    countDown,
                    exceptions,
                    searchResponseMerger,
                    clusters,
                    task.getProgressListener(),
                    listener
                );
                final var remoteClusterClient = remoteClusterService.getRemoteClusterClient(
                    clusterAlias,
                    remoteClientResponseExecutor,
                    RemoteClusterService.DisconnectedStrategy.RECONNECT_UNLESS_SKIP_UNAVAILABLE
                );
                remoteClusterClient.execute(TransportSearchAction.REMOTE_TYPE, ccsSearchRequest, ccsListener);
            }
            if (resolvedIndices.getLocalIndices() != null) {
                ActionListener<SearchResponse> ccsListener = createCCSListener(
                    RemoteClusterAware.LOCAL_CLUSTER_GROUP_KEY,
                    false,
                    countDown,
                    exceptions,
                    searchResponseMerger,
                    clusters,
                    task.getProgressListener(),
                    listener
                );
                SearchRequest ccsLocalSearchRequest = SearchRequest.subSearchRequest(
                    parentTaskId,
                    searchRequest,
                    resolvedIndices.getLocalIndices().indices(),
                    RemoteClusterAware.LOCAL_CLUSTER_GROUP_KEY,
                    timeProvider.absoluteStartMillis(),
                    false
                );
                localSearchConsumer.accept(ccsLocalSearchRequest, ccsListener);
            }
        }
    }

    static SearchResponseMerger createSearchResponseMerger(
        SearchSourceBuilder source,
        SearchTimeProvider timeProvider,
        AggregationReduceContext.Builder aggReduceContextBuilder
    ) {
        final int from;
        final int size;
        final int trackTotalHitsUpTo;
        if (source == null) {
            from = SearchService.DEFAULT_FROM;
            size = SearchService.DEFAULT_SIZE;
            trackTotalHitsUpTo = SearchContext.DEFAULT_TRACK_TOTAL_HITS_UP_TO;
        } else {
            from = source.from() == -1 ? SearchService.DEFAULT_FROM : source.from();
            size = source.size() == -1 ? SearchService.DEFAULT_SIZE : source.size();
            trackTotalHitsUpTo = source.trackTotalHitsUpTo() == null
                ? SearchContext.DEFAULT_TRACK_TOTAL_HITS_UP_TO
                : source.trackTotalHitsUpTo();
            // here we modify the original source so we can re-use it by setting it to each outgoing search request
            source.from(0);
            source.size(from + size);
        }
        return new SearchResponseMerger(from, size, trackTotalHitsUpTo, timeProvider, aggReduceContextBuilder);
    }

    /**
     * Collect remote search shards that we need to search for potential matches.
     * Used for ccs_minimize_roundtrips=false
     */
    static void collectSearchShards(
        IndicesOptions indicesOptions,
        String preference,
        String routing,
        QueryBuilder query,
        boolean allowPartialResults,
        SearchContextId searchContext,
        Map<String, OriginalIndices> remoteIndicesByCluster,
        SearchResponse.Clusters clusters,
        SearchTimeProvider timeProvider,
        TransportService transportService,
        ActionListener<Map<String, SearchShardsResponse>> listener
    ) {
        RemoteClusterService remoteClusterService = transportService.getRemoteClusterService();
        final CountDown responsesCountDown = new CountDown(remoteIndicesByCluster.size());
        final Map<String, SearchShardsResponse> searchShardsResponses = new ConcurrentHashMap<>();
        final AtomicReference<Exception> exceptions = new AtomicReference<>();
        for (Map.Entry<String, OriginalIndices> entry : remoteIndicesByCluster.entrySet()) {
            final String clusterAlias = entry.getKey();
            boolean skipUnavailable = remoteClusterService.isSkipUnavailable(clusterAlias);
            CCSActionListener<SearchShardsResponse, Map<String, SearchShardsResponse>> singleListener = new CCSActionListener<>(
                clusterAlias,
                skipUnavailable,
                responsesCountDown,
                exceptions,
                clusters,
                listener
            ) {
                @Override
                void innerOnResponse(SearchShardsResponse searchShardsResponse) {
                    assert ThreadPool.assertCurrentThreadPool(ThreadPool.Names.SEARCH_COORDINATION);
                    ccsClusterInfoUpdate(searchShardsResponse, clusters, clusterAlias, timeProvider);
                    searchShardsResponses.put(clusterAlias, searchShardsResponse);
                }

                @Override
                Map<String, SearchShardsResponse> createFinalResponse() {
                    return searchShardsResponses;
                }
            };
            remoteClusterService.maybeEnsureConnectedAndGetConnection(
                clusterAlias,
                skipUnavailable == false,
                singleListener.delegateFailureAndWrap((delegate, connection) -> {
                    final String[] indices = entry.getValue().indices();
                    final Executor responseExecutor = transportService.getThreadPool().executor(ThreadPool.Names.SEARCH_COORDINATION);
                    // TODO: support point-in-time
                    if (searchContext == null && connection.getTransportVersion().onOrAfter(TransportVersions.V_8_9_X)) {
                        SearchShardsRequest searchShardsRequest = new SearchShardsRequest(
                            indices,
                            indicesOptions,
                            query,
                            routing,
                            preference,
                            allowPartialResults,
                            clusterAlias
                        );
                        transportService.sendRequest(
                            connection,
                            TransportSearchShardsAction.TYPE.name(),
                            searchShardsRequest,
                            TransportRequestOptions.EMPTY,
                            new ActionListenerResponseHandler<>(delegate, SearchShardsResponse::new, responseExecutor)
                        );
                    } else {
                        // does not do a can-match
                        ClusterSearchShardsRequest searchShardsRequest = new ClusterSearchShardsRequest(
                            MasterNodeRequest.INFINITE_MASTER_NODE_TIMEOUT,
                            indices
                        ).indicesOptions(indicesOptions).local(true).preference(preference).routing(routing);
                        transportService.sendRequest(
                            connection,
                            TransportClusterSearchShardsAction.TYPE.name(),
                            searchShardsRequest,
                            TransportRequestOptions.EMPTY,
                            new ActionListenerResponseHandler<>(
                                delegate.map(SearchShardsResponse::fromLegacyResponse),
                                ClusterSearchShardsResponse::new,
                                responseExecutor
                            )
                        );
                    }
                })
            );
        }
    }

    /**
     * Only used for ccs_minimize_roundtrips=true pathway
     */
    private static ActionListener<SearchResponse> createCCSListener(
        String clusterAlias,
        boolean skipUnavailable,
        CountDown countDown,
        AtomicReference<Exception> exceptions,
        SearchResponseMerger searchResponseMerger,
        SearchResponse.Clusters clusters,
        SearchProgressListener progressListener,
        ActionListener<SearchResponse> originalListener
    ) {
        return new CCSActionListener<>(
            clusterAlias,
            skipUnavailable,
            countDown,
            exceptions,
            clusters,
            ActionListener.releaseAfter(originalListener, searchResponseMerger)
        ) {
            @Override
            void innerOnResponse(SearchResponse searchResponse) {
                ccsClusterInfoUpdate(searchResponse, clusters, clusterAlias, skipUnavailable);
                searchResponseMerger.add(searchResponse);
                progressListener.notifyClusterResponseMinimizeRoundtrips(clusterAlias, searchResponse);
            }

            @Override
            SearchResponse createFinalResponse() {
                return searchResponseMerger.getMergedResponse(clusters);
            }

            @Override
            protected void releaseResponse(SearchResponse searchResponse) {
                searchResponse.decRef();
            }
        };
    }

    /**
     * Creates a new Cluster object using the {@link ShardSearchFailure} info and skip_unavailable
     * flag to set Status. Then it swaps it in the clusters CHM at key clusterAlias
     */
    static void ccsClusterInfoUpdate(
        ShardSearchFailure failure,
        SearchResponse.Clusters clusters,
        String clusterAlias,
        boolean skipUnavailable
    ) {
        clusters.swapCluster(clusterAlias, (k, v) -> {
            SearchResponse.Cluster.Status status;
            if (skipUnavailable) {
                status = SearchResponse.Cluster.Status.SKIPPED;
            } else {
                status = SearchResponse.Cluster.Status.FAILED;
            }
            return new SearchResponse.Cluster.Builder(v).setStatus(status)
                .setFailures(CollectionUtils.appendToCopy(v.getFailures(), failure))
                .build();
        });
    }

    /**
     * Helper method common to multiple ccs_minimize_roundtrips=true code paths.
     * Used to update a specific SearchResponse.Cluster object state based upon
     * the SearchResponse coming from the cluster coordinator the search was performed on.
     * @param searchResponse SearchResponse from cluster sub-search
     * @param clusters Clusters that the search was executed on
     * @param clusterAlias Alias of the cluster to be updated
     */
    private static void ccsClusterInfoUpdate(
        SearchResponse searchResponse,
        SearchResponse.Clusters clusters,
        String clusterAlias,
        boolean skipUnavailable
    ) {
        /*
         * Cluster Status logic:
         * 1) FAILED if total_shards > 0 && all shards failed && skip_unavailable=false
         * 2) SKIPPED if total_shards > 0 && all shards failed && skip_unavailable=true
         * 3) PARTIAL if it timed out
         * 4) PARTIAL if it at least one of the shards succeeded but not all
         * 5) SUCCESSFUL if no shards failed (and did not time out)
         */
        clusters.swapCluster(clusterAlias, (k, v) -> {
            SearchResponse.Cluster.Status status;
            int totalShards = searchResponse.getTotalShards();
            if (totalShards > 0 && searchResponse.getFailedShards() >= totalShards) {
                if (skipUnavailable) {
                    status = SearchResponse.Cluster.Status.SKIPPED;
                } else {
                    status = SearchResponse.Cluster.Status.FAILED;
                }
            } else if (searchResponse.isTimedOut()) {
                status = SearchResponse.Cluster.Status.PARTIAL;
            } else if (searchResponse.getFailedShards() > 0) {
                status = SearchResponse.Cluster.Status.PARTIAL;
            } else {
                status = SearchResponse.Cluster.Status.SUCCESSFUL;
            }
            return new SearchResponse.Cluster.Builder(v).setStatus(status)
                .setTotalShards(totalShards)
                .setSuccessfulShards(searchResponse.getSuccessfulShards())
                .setSkippedShards(searchResponse.getSkippedShards())
                .setFailedShards(searchResponse.getFailedShards())
                .setFailures(Arrays.asList(searchResponse.getShardFailures()))
                .setTook(searchResponse.getTook())
                .setTimedOut(searchResponse.isTimedOut())
                .build();
        });
    }

    /**
     * Edge case ---
     * Typically we don't need to update a Cluster object after the SearchShards API call, since the
     * skipped shards will be passed into SearchProgressListener.onListShards.
     * However, there is an edge case where the remote SearchShards API call returns no shards at all.
     * So in that case, nothing for this cluster will be passed to onListShards, so we need to update
     * the Cluster object to SUCCESSFUL status with shard counts of 0 and a filled in 'took' value.
     *
     * @param response from SearchShards API call to remote cluster
     * @param clusters Clusters that the search was executed on
     * @param clusterAlias Alias of the cluster to be updated
     * @param timeProvider search time provider (for setting took value)
     */
    private static void ccsClusterInfoUpdate(
        SearchShardsResponse response,
        SearchResponse.Clusters clusters,
        String clusterAlias,
        SearchTimeProvider timeProvider
    ) {
        if (response.getGroups().isEmpty()) {
            clusters.swapCluster(
                clusterAlias,
                (k, v) -> new SearchResponse.Cluster.Builder(v).setStatus(SearchResponse.Cluster.Status.SUCCESSFUL)
                    .setTotalShards(0)
                    .setSuccessfulShards(0)
                    .setSkippedShards(0)
                    .setFailedShards(0)
                    .setFailures(Collections.emptyList())
                    .setTook(new TimeValue(timeProvider.buildTookInMillis()))
                    .setTimedOut(false)
                    .build()
            );
        }
    }

    void executeLocalSearch(
        Task task,
        SearchTimeProvider timeProvider,
        SearchRequest searchRequest,
        ResolvedIndices resolvedIndices,
        ProjectState projectState,
        SearchResponse.Clusters clusterInfo,
        SearchPhaseProvider searchPhaseProvider
    ) {
        executeSearch(
            (SearchTask) task,
            timeProvider,
            searchRequest,
            resolvedIndices,
            Collections.emptyList(),
            (clusterName, nodeId) -> null,
            projectState,
            Collections.emptyMap(),
            clusterInfo,
            searchPhaseProvider
        );
    }

    static BiFunction<String, String, DiscoveryNode> getRemoteClusterNodeLookup(Map<String, SearchShardsResponse> searchShardsResp) {
        Map<String, Map<String, DiscoveryNode>> clusterToNode = new HashMap<>();
        for (Map.Entry<String, SearchShardsResponse> entry : searchShardsResp.entrySet()) {
            String clusterAlias = entry.getKey();
            for (DiscoveryNode remoteNode : entry.getValue().getNodes()) {
                clusterToNode.computeIfAbsent(clusterAlias, k -> new HashMap<>()).put(remoteNode.getId(), remoteNode);
            }
        }
        return (clusterAlias, nodeId) -> {
            Map<String, DiscoveryNode> clusterNodes = clusterToNode.get(clusterAlias);
            if (clusterNodes == null) {
                throw new IllegalArgumentException("unknown remote cluster: " + clusterAlias);
            }
            return clusterNodes.get(nodeId);
        };
    }

    /**
     * Produce a list of {@link SearchShardIterator}s from the set of responses from remote clusters.
     * Used for ccs_minimize_roundtrips=false.
     */
    static List<SearchShardIterator> getRemoteShardsIterator(
        Map<String, SearchShardsResponse> searchShardsResponses,
        Map<String, OriginalIndices> remoteIndicesByCluster,
        Map<String, AliasFilter> aliasFilterMap
    ) {
        final List<SearchShardIterator> remoteShardIterators = new ArrayList<>();
        for (Map.Entry<String, SearchShardsResponse> entry : searchShardsResponses.entrySet()) {
            for (SearchShardsGroup searchShardsGroup : entry.getValue().getGroups()) {
                // add the cluster name to the remote index names for indices disambiguation
                // this ends up in the hits returned with the search response
                ShardId shardId = searchShardsGroup.shardId();
                AliasFilter aliasFilter = aliasFilterMap.get(shardId.getIndex().getUUID());
                String[] aliases = aliasFilter.getAliases();
                String clusterAlias = entry.getKey();
                String[] finalIndices = aliases.length == 0 ? new String[] { shardId.getIndexName() } : aliases;
                final OriginalIndices originalIndices = remoteIndicesByCluster.get(clusterAlias);
                assert originalIndices != null : "original indices are null for clusterAlias: " + clusterAlias;
                SearchShardIterator shardIterator = new SearchShardIterator(
                    clusterAlias,
                    shardId,
                    searchShardsGroup.allocatedNodes(),
                    new OriginalIndices(finalIndices, originalIndices.indicesOptions()),
                    null,
                    null,
                    searchShardsGroup.preFiltered(),
                    searchShardsGroup.skipped()
                );
                remoteShardIterators.add(shardIterator);
            }
        }
        return remoteShardIterators;
    }

    static List<SearchShardIterator> getRemoteShardsIteratorFromPointInTime(
        Map<String, SearchShardsResponse> searchShardsResponses,
        SearchContextId searchContextId,
        TimeValue searchContextKeepAlive,
        Map<String, OriginalIndices> remoteClusterIndices
    ) {
        final List<SearchShardIterator> remoteShardIterators = new ArrayList<>();
        for (Map.Entry<String, SearchShardsResponse> entry : searchShardsResponses.entrySet()) {
            for (SearchShardsGroup group : entry.getValue().getGroups()) {
                final ShardId shardId = group.shardId();
                final SearchContextIdForNode perNode = searchContextId.shards().get(shardId);
                if (perNode == null) {
                    // the shard was skipped after can match, hence it is not even part of the pit id
                    continue;
                }
                final String clusterAlias = entry.getKey();
                assert clusterAlias.equals(perNode.getClusterAlias()) : clusterAlias + " != " + perNode.getClusterAlias();
                final List<String> targetNodes = new ArrayList<>(group.allocatedNodes().size());
                if (perNode.getNode() != null) {
                    // If the shard was available when the PIT was created, it's included.
                    // Otherwise, we add the shard iterator without a target node, allowing a partial search failure to
                    // be thrown when a search phase attempts to access it.
                    targetNodes.add(perNode.getNode());
                    if (perNode.getSearchContextId().getSearcherId() != null) {
                        for (String node : group.allocatedNodes()) {
                            if (node.equals(perNode.getNode()) == false) {
                                targetNodes.add(node);
                            }
                        }
                    }
                }
                assert remoteClusterIndices.get(clusterAlias) != null : "original indices are null for clusterAlias: " + clusterAlias;
                final OriginalIndices finalIndices = new OriginalIndices(
                    new String[] { shardId.getIndexName() },
                    remoteClusterIndices.get(clusterAlias).indicesOptions()
                );
                SearchShardIterator shardIterator = new SearchShardIterator(
                    clusterAlias,
                    shardId,
                    targetNodes,
                    finalIndices,
                    perNode.getSearchContextId(),
                    searchContextKeepAlive,
                    false,
                    false
                );
                remoteShardIterators.add(shardIterator);
            }
        }
        assert checkAllRemotePITShardsWereReturnedBySearchShards(searchContextId.shards(), searchShardsResponses)
            : "search shards did not return remote shards that PIT included: " + searchContextId.shards();
        return remoteShardIterators;
    }

    private static boolean checkAllRemotePITShardsWereReturnedBySearchShards(
        Map<ShardId, SearchContextIdForNode> searchContextIdShards,
        Map<String, SearchShardsResponse> searchShardsResponses
    ) {
        Map<ShardId, SearchContextIdForNode> searchContextIdForNodeMap = new HashMap<>(searchContextIdShards);
        for (SearchShardsResponse searchShardsResponse : searchShardsResponses.values()) {
            for (SearchShardsGroup group : searchShardsResponse.getGroups()) {
                searchContextIdForNodeMap.remove(group.shardId());
            }
        }
        return searchContextIdForNodeMap.values()
            .stream()
            .allMatch(searchContextIdForNode -> searchContextIdForNode.getClusterAlias() == null);
    }

    /**
     * If any of the indices we are searching are frozen, issue deprecation warning.
     */
    void frozenIndexCheck(ResolvedIndices resolvedIndices) {
        List<String> frozenIndices = new ArrayList<>();
        Map<Index, IndexMetadata> indexMetadataMap = resolvedIndices.getConcreteLocalIndicesMetadata();
        for (var entry : indexMetadataMap.entrySet()) {
            if (entry.getValue().getSettings().getAsBoolean("index.frozen", false)) {
                frozenIndices.add(entry.getKey().getName());
            }
        }

        if (frozenIndices.isEmpty() == false) {
            DEPRECATION_LOGGER.warn(
                DeprecationCategory.INDICES,
                "search-frozen-indices",
                FROZEN_INDICES_DEPRECATION_MESSAGE,
                String.join(",", frozenIndices)
            );
        }
    }

    /**
     * Execute search locally and for all given remote shards.
     * Used when minimize_roundtrips=false or for local search.
     */
    private void executeSearch(
        SearchTask task,
        SearchTimeProvider timeProvider,
        SearchRequest searchRequest,
        ResolvedIndices resolvedIndices,
        List<SearchShardIterator> remoteShardIterators,
        BiFunction<String, String, DiscoveryNode> remoteConnections,
        ProjectState projectState,
        Map<String, AliasFilter> remoteAliasMap,
        SearchResponse.Clusters clusters,
        SearchPhaseProvider searchPhaseProvider
    ) {
        if (searchRequest.allowPartialSearchResults() == null) {
            // No user preference defined in search request - apply cluster service default
            searchRequest.allowPartialSearchResults(searchService.defaultAllowPartialSearchResults());
        }

        // TODO: I think startTime() should become part of ActionRequest and that should be used both for index name
        // date math expressions and $now in scripts. This way all apis will deal with now in the same way instead
        // of just for the _search api
        final List<SearchShardIterator> localShardIterators;
        final Map<String, AliasFilter> aliasFilter;

        final String[] concreteLocalIndices;
        if (resolvedIndices.getSearchContextId() != null) {
            assert searchRequest.pointInTimeBuilder() != null;
            aliasFilter = resolvedIndices.getSearchContextId().aliasFilter();
            concreteLocalIndices = resolvedIndices.getLocalIndices() == null ? new String[0] : resolvedIndices.getLocalIndices().indices();
            localShardIterators = getLocalShardsIteratorFromPointInTime(
                projectState,
                searchRequest.indicesOptions(),
                searchRequest.getLocalClusterAlias(),
                resolvedIndices.getSearchContextId(),
                searchRequest.pointInTimeBuilder().getKeepAlive(),
                searchRequest.allowPartialSearchResults()
            );
        } else {
            final Index[] indices = resolvedIndices.getConcreteLocalIndices();
            concreteLocalIndices = Arrays.stream(indices).map(Index::getName).toArray(String[]::new);
            final Set<ResolvedExpression> indicesAndAliases = indexNameExpressionResolver.resolveExpressions(
                projectState.metadata(),
                searchRequest.indices()
            );
            aliasFilter = buildIndexAliasFilters(projectState, indicesAndAliases, indices);
            aliasFilter.putAll(remoteAliasMap);
            localShardIterators = getLocalShardsIterator(
                projectState,
                searchRequest,
                searchRequest.getLocalClusterAlias(),
                indicesAndAliases,
                concreteLocalIndices
            );

            // localShardIterators is empty since there are no matching indices. In such cases,
            // we update the local cluster's status from RUNNING to SUCCESSFUL right away. Before
            // we attempt to do that, we must ensure that the local cluster was specified in the user's
            // search request. This is done by trying to fetch the local cluster via getCluster() and
            // checking for a non-null return value. If the local cluster was never specified, its status
            // update can be skipped.
            if (localShardIterators.isEmpty()
                && clusters != SearchResponse.Clusters.EMPTY
                && clusters.getCluster(RemoteClusterAware.LOCAL_CLUSTER_GROUP_KEY) != null) {
                clusters.swapCluster(
                    RemoteClusterAware.LOCAL_CLUSTER_GROUP_KEY,
                    (alias, v) -> new SearchResponse.Cluster.Builder(v).setStatus(SearchResponse.Cluster.Status.SUCCESSFUL)
                        .setTotalShards(0)
                        .setSuccessfulShards(0)
                        .setSkippedShards(0)
                        .setFailedShards(0)
                        .setFailures(Collections.emptyList())
                        .setTook(TimeValue.timeValueMillis(0))
                        .setTimedOut(false)
                        .build()
                );
            }
        }
        final List<SearchShardIterator> shardIterators = mergeShardsIterators(localShardIterators, remoteShardIterators);

        failIfOverShardCountLimit(clusterService, shardIterators.size());

        if (searchRequest.getWaitForCheckpoints().isEmpty() == false) {
            if (remoteShardIterators.isEmpty() == false) {
                throw new IllegalArgumentException("Cannot use wait_for_checkpoints parameter with cross-cluster searches.");
            } else {
                validateAndResolveWaitForCheckpoint(projectState, indexNameExpressionResolver, searchRequest, concreteLocalIndices);
            }
        }

        Map<String, Float> concreteIndexBoosts = resolveIndexBoosts(searchRequest, projectState.cluster());

        adjustSearchType(searchRequest, shardIterators.size() == 1);

        final DiscoveryNodes nodes = projectState.cluster().nodes();
        BiFunction<String, String, Transport.Connection> connectionLookup = buildConnectionLookup(
            searchRequest.getLocalClusterAlias(),
            nodes::get,
            remoteConnections,
            searchTransportService::getConnection
        );
        final Executor asyncSearchExecutor = asyncSearchExecutor(concreteLocalIndices);
        final boolean preFilterSearchShards = shouldPreFilterSearchShards(
            projectState,
            searchRequest,
            concreteLocalIndices,
            localShardIterators.size() + remoteShardIterators.size(),
            defaultPreFilterShardSize
        );
        searchPhaseProvider.runNewSearchPhase(
            task,
            searchRequest,
            asyncSearchExecutor,
            shardIterators,
            timeProvider,
            connectionLookup,
            projectState.cluster(),
            Collections.unmodifiableMap(aliasFilter),
            concreteIndexBoosts,
            preFilterSearchShards,
            threadPool,
            clusters
        );
    }

    Executor asyncSearchExecutor(final String[] indices) {
        boolean seenSystem = false;
        boolean seenCritical = false;
        for (String index : indices) {
            final String executorName = executorSelector.executorForSearch(index);
            switch (executorName) {
                case SYSTEM_READ -> seenSystem = true;
                case SYSTEM_CRITICAL_READ -> seenCritical = true;
                default -> {
                    return threadPool.executor(executorName);
                }
            }
        }
        final String executor;
        if (seenSystem == false && seenCritical) {
            executor = SYSTEM_CRITICAL_READ;
        } else if (seenSystem) {
            executor = SYSTEM_READ;
        } else {
            executor = ThreadPool.Names.SEARCH;
        }
        return threadPool.executor(executor);
    }

    static BiFunction<String, String, Transport.Connection> buildConnectionLookup(
        String requestClusterAlias,
        Function<String, DiscoveryNode> localNodes,
        BiFunction<String, String, DiscoveryNode> remoteNodes,
        BiFunction<String, DiscoveryNode, Transport.Connection> nodeToConnection
    ) {
        return (clusterAlias, nodeId) -> {
            final DiscoveryNode discoveryNode;
            final boolean remoteCluster;
            if (clusterAlias == null || requestClusterAlias != null) {
                assert requestClusterAlias == null || requestClusterAlias.equals(clusterAlias);
                discoveryNode = localNodes.apply(nodeId);
                remoteCluster = false;
            } else {
                discoveryNode = remoteNodes.apply(clusterAlias, nodeId);
                remoteCluster = true;
            }
            if (discoveryNode == null) {
                throw new IllegalStateException("no node found for id: " + nodeId);
            }
            return nodeToConnection.apply(remoteCluster ? clusterAlias : null, discoveryNode);
        };
    }

    static boolean shouldPreFilterSearchShards(
        ProjectState projectState,
        SearchRequest searchRequest,
        String[] indices,
        int numShards,
        int defaultPreFilterShardSize
    ) {
        if (searchRequest.searchType() != QUERY_THEN_FETCH) {
            // we can't do this for DFS it needs to fan out to all shards all the time
            return false;
        }
        SearchSourceBuilder source = searchRequest.source();
        Integer preFilterShardSize = searchRequest.getPreFilterShardSize();
        if (preFilterShardSize == null) {
            if (hasReadOnlyIndices(indices, projectState) || hasPrimaryFieldSort(source)) {
                preFilterShardSize = 1;
            } else {
                preFilterShardSize = defaultPreFilterShardSize;
            }
        }
        return preFilterShardSize < numShards && (SearchService.canRewriteToMatchNone(source) || hasPrimaryFieldSort(source));
    }

    private static boolean hasReadOnlyIndices(String[] indices, ProjectState projectState) {
        var blocks = projectState.blocks();
        if (blocks.global().isEmpty() && blocks.indices(projectState.projectId()).isEmpty()) {
            // short circuit optimization because block check below is relatively expensive for many indices
            return false;
        }
        for (String index : indices) {
            ClusterBlockException writeBlock = blocks.indexBlockedException(projectState.projectId(), ClusterBlockLevel.WRITE, index);
            if (writeBlock != null) {
                return true;
            }
        }
        return false;
    }

    // package private for testing
    static List<SearchShardIterator> mergeShardsIterators(
        List<SearchShardIterator> localShardIterators,
        List<SearchShardIterator> remoteShardIterators
    ) {
        final List<SearchShardIterator> shards;
        if (remoteShardIterators.isEmpty()) {
            shards = localShardIterators;
        } else {
            shards = CollectionUtils.concatLists(remoteShardIterators, localShardIterators);
        }
        CollectionUtil.timSort(shards);
        return shards;
    }

    interface SearchPhaseProvider {
        void runNewSearchPhase(
            SearchTask task,
            SearchRequest searchRequest,
            Executor executor,
            List<SearchShardIterator> shardIterators,
            SearchTimeProvider timeProvider,
            BiFunction<String, String, Transport.Connection> connectionLookup,
            ClusterState clusterState,
            Map<String, AliasFilter> aliasFilter,
            Map<String, Float> concreteIndexBoosts,
            boolean preFilter,
            ThreadPool threadPool,
            SearchResponse.Clusters clusters
        );
    }

    private class AsyncSearchActionProvider implements SearchPhaseProvider {
        private final ActionListener<SearchResponse> listener;

        AsyncSearchActionProvider(ActionListener<SearchResponse> listener) {
            this.listener = listener;
        }

        @Override
        public void runNewSearchPhase(
            SearchTask task,
            SearchRequest searchRequest,
            Executor executor,
            List<SearchShardIterator> shardIterators,
            SearchTimeProvider timeProvider,
            BiFunction<String, String, Transport.Connection> connectionLookup,
            ClusterState clusterState,
            Map<String, AliasFilter> aliasFilter,
            Map<String, Float> concreteIndexBoosts,
            boolean preFilter,
            ThreadPool threadPool,
            SearchResponse.Clusters clusters
        ) {
            if (preFilter) {
                // only for aggs we need to contact shards even if there are no matches
                boolean requireAtLeastOneMatch = searchRequest.source() != null && searchRequest.source().aggregations() != null;
                new CanMatchPreFilterSearchPhase(
                    logger,
                    searchTransportService,
                    connectionLookup,
                    aliasFilter,
                    concreteIndexBoosts,
                    threadPool.executor(ThreadPool.Names.SEARCH_COORDINATION),
                    searchRequest,
                    shardIterators,
                    timeProvider,
                    task,
                    requireAtLeastOneMatch,
                    searchService.getCoordinatorRewriteContextProvider(timeProvider::absoluteStartMillis),
                    listener.delegateFailureAndWrap((l, iters) -> {
                        runNewSearchPhase(
                            task,
                            searchRequest,
                            executor,
                            iters,
                            timeProvider,
                            connectionLookup,
                            clusterState,
                            aliasFilter,
                            concreteIndexBoosts,
                            false,
                            threadPool,
                            clusters
                        );
                    })
                ).start();
                return;
            }
            // for synchronous CCS minimize_roundtrips=false, use the CCSSingleCoordinatorSearchProgressListener
            // (AsyncSearchTask will not return SearchProgressListener.NOOP, since it uses its own progress listener
            // which delegates to CCSSingleCoordinatorSearchProgressListener when minimizing roundtrips)
            if (clusters.isCcsMinimizeRoundtrips() == false
                && clusters.hasRemoteClusters()
                && task.getProgressListener() == SearchProgressListener.NOOP) {
                task.setProgressListener(new CCSSingleCoordinatorSearchProgressListener());
            }
            final SearchPhaseResults<SearchPhaseResult> queryResultConsumer = searchPhaseController.newSearchPhaseResults(
                executor,
                circuitBreaker,
                task::isCancelled,
                task.getProgressListener(),
                searchRequest,
                shardIterators.size(),
                exc -> searchTransportService.cancelSearchTask(task, "failed to merge result [" + exc.getMessage() + "]")
            );
            boolean success = false;
            try {
                final AbstractSearchAsyncAction<?> searchPhase;
                if (searchRequest.searchType() == DFS_QUERY_THEN_FETCH) {
                    searchPhase = new SearchDfsQueryThenFetchAsyncAction(
                        logger,
                        namedWriteableRegistry,
                        searchTransportService,
                        connectionLookup,
                        aliasFilter,
                        concreteIndexBoosts,
                        executor,
                        queryResultConsumer,
                        searchRequest,
                        listener,
                        shardIterators,
                        timeProvider,
                        clusterState,
                        task,
                        clusters,
                        client
                    );
                } else {
                    assert searchRequest.searchType() == QUERY_THEN_FETCH : searchRequest.searchType();
                    searchPhase = new SearchQueryThenFetchAsyncAction(
                        logger,
                        namedWriteableRegistry,
                        searchTransportService,
                        connectionLookup,
                        aliasFilter,
                        concreteIndexBoosts,
                        executor,
                        queryResultConsumer,
                        searchRequest,
                        listener,
                        shardIterators,
                        timeProvider,
                        clusterState,
                        task,
                        clusters,
                        client
                    );
                }
                success = true;
                searchPhase.start();
            } finally {
                if (success == false) {
                    queryResultConsumer.close();
                }
            }
        }
    }

    private static void validateAndResolveWaitForCheckpoint(
        ProjectState projectState,
        IndexNameExpressionResolver resolver,
        SearchRequest searchRequest,
        String[] concreteLocalIndices
    ) {
        HashSet<String> searchedIndices = new HashSet<>(Arrays.asList(concreteLocalIndices));
        Map<String, long[]> newWaitForCheckpoints = Maps.newMapWithExpectedSize(searchRequest.getWaitForCheckpoints().size());
        for (Map.Entry<String, long[]> waitForCheckpointIndex : searchRequest.getWaitForCheckpoints().entrySet()) {
            long[] checkpoints = waitForCheckpointIndex.getValue();
            int checkpointsProvided = checkpoints.length;
            String target = waitForCheckpointIndex.getKey();
            Index resolved;
            try {
                resolved = resolver.concreteSingleIndex(projectState.cluster(), new IndicesRequest() {
                    @Override
                    public String[] indices() {
                        return new String[] { target };
                    }

                    @Override
                    public IndicesOptions indicesOptions() {
                        return IndicesOptions.strictSingleIndexNoExpandForbidClosed();
                    }
                });
            } catch (Exception e) {
                throw new IllegalArgumentException(
                    "Failed to resolve wait_for_checkpoints target ["
                        + target
                        + "]. Configured target "
                        + "must resolve to a single open index.",
                    e
                );
            }
            String index = resolved.getName();
            IndexMetadata indexMetadata = projectState.metadata().index(index);
            if (searchedIndices.contains(index) == false) {
                throw new IllegalArgumentException(
                    "Target configured with wait_for_checkpoints must be a concrete index resolved in "
                        + "this search. Target ["
                        + target
                        + "] is not a concrete index resolved in this search."
                );
            } else if (indexMetadata == null) {
                throw new IllegalArgumentException("Cannot find index configured for wait_for_checkpoints parameter [" + index + "].");
            } else if (indexMetadata.getNumberOfShards() != checkpointsProvided) {
                throw new IllegalArgumentException(
                    "Target configured with wait_for_checkpoints must search the same number of shards as "
                        + "checkpoints provided. ["
                        + checkpointsProvided
                        + "] checkpoints provided. Target ["
                        + target
                        + "] which resolved to "
                        + "index ["
                        + index
                        + "] has "
                        + "["
                        + indexMetadata.getNumberOfShards()
                        + "] shards."
                );
            }
            newWaitForCheckpoints.put(index, checkpoints);
        }
        searchRequest.setWaitForCheckpoints(Collections.unmodifiableMap(newWaitForCheckpoints));
    }

    private static void failIfOverShardCountLimit(ClusterService clusterService, int shardCount) {
        final long shardCountLimit = clusterService.getClusterSettings().get(SHARD_COUNT_LIMIT_SETTING);
        if (shardCount > shardCountLimit) {
            throw new IllegalArgumentException(
                "Trying to query "
                    + shardCount
                    + " shards, which is over the limit of "
                    + shardCountLimit
                    + ". This limit exists because querying many shards at the same time can make the "
                    + "job of the coordinating node very CPU and/or memory intensive. It is usually a better idea to "
                    + "have a smaller number of larger shards. Update ["
                    + SHARD_COUNT_LIMIT_SETTING.getKey()
                    + "] to a greater value if you really want to query that many shards at the same time."
            );
        }
    }

    /**
     * {@link ActionListener} suitable for collecting cross-cluster responses.
     * @param <Response> Response type we're getting as intermediate per-cluster results.
     * @param <FinalResponse> Response type that the final listener expects.
     */
    abstract static class CCSActionListener<Response, FinalResponse> implements ActionListener<Response> {
        protected final String clusterAlias;
        protected final boolean skipUnavailable;
        private final CountDown countDown;
        private final AtomicReference<Exception> exceptions;
        protected final SearchResponse.Clusters clusters;
        private final ActionListener<FinalResponse> originalListener;

        /**
         * Used by both minimize_roundtrips true and false
         */
        CCSActionListener(
            String clusterAlias,
            boolean skipUnavailable,
            CountDown countDown,
            AtomicReference<Exception> exceptions,
            SearchResponse.Clusters clusters,
            ActionListener<FinalResponse> originalListener
        ) {
            this.clusterAlias = clusterAlias;
            this.skipUnavailable = skipUnavailable;
            this.countDown = countDown;
            this.exceptions = exceptions;
            this.clusters = clusters;
            this.originalListener = originalListener;
        }

        @Override
        public final void onResponse(Response response) {
            innerOnResponse(response);
            maybeFinish();
        }

        /**
         * Specific listener type will implement this method to process its specific partial response.
         */
        abstract void innerOnResponse(Response response);

        @Override
        public final void onFailure(Exception e) {
            ShardSearchFailure f = new ShardSearchFailure(e);
            logCCSError(f, clusterAlias, skipUnavailable);
            SearchResponse.Cluster cluster = clusters.getCluster(clusterAlias);
            if (skipUnavailable) {
                if (cluster != null) {
                    ccsClusterInfoUpdate(f, clusters, clusterAlias, true);
                }
            } else {
                if (cluster != null) {
                    ccsClusterInfoUpdate(f, clusters, clusterAlias, false);
                }
                Exception exception = e;
                if (RemoteClusterAware.LOCAL_CLUSTER_GROUP_KEY.equals(clusterAlias) == false) {
                    exception = wrapRemoteClusterFailure(clusterAlias, e);
                }
                if (exceptions.compareAndSet(null, exception) == false) {
                    exceptions.accumulateAndGet(exception, (previous, current) -> {
                        current.addSuppressed(previous);
                        return current;
                    });
                }
            }
            maybeFinish();
        }

        private void maybeFinish() {
            if (countDown.countDown()) {
                Exception exception = exceptions.get();
                if (exception == null) {
                    FinalResponse response;
                    try {
                        response = createFinalResponse();
                    } catch (Exception e) {
                        originalListener.onFailure(e);
                        return;
                    }
                    try {
                        originalListener.onResponse(response);
                    } finally {
                        releaseResponse(response);
                    }
                } else {
                    originalListener.onFailure(exceptions.get());
                }
            }
        }

        protected void releaseResponse(FinalResponse response) {}

        abstract FinalResponse createFinalResponse();
    }

    /**
     * In order to gather data on what types of CCS errors happen in the field, we will log
     * them using the ShardSearchFailure XContent (JSON), which supplies information about underlying
     * causes of shard failures.
     * @param f ShardSearchFailure to log
     * @param clusterAlias cluster on which the failure occurred
     * @param skipUnavailable the skip_unavailable setting of the cluster with the search error
     */
    private static void logCCSError(ShardSearchFailure f, String clusterAlias, boolean skipUnavailable) {
        String errorInfo;
        try {
            errorInfo = Strings.toString(f.toXContent(XContentFactory.jsonBuilder(), ToXContent.EMPTY_PARAMS));
        } catch (IOException ex) {
            // use the toString as a fallback if for some reason the XContent conversion to JSON fails
            errorInfo = f.toString();
        }
        logger.debug(
            "CCS remote cluster failure. Cluster [{}]. skip_unavailable: [{}]. Error: {}",
            clusterAlias,
            skipUnavailable,
            errorInfo
        );
    }

    private static RemoteTransportException wrapRemoteClusterFailure(String clusterAlias, Exception e) {
        return new RemoteTransportException("error while communicating with remote cluster [" + clusterAlias + "]", e);
    }

    static List<SearchShardIterator> getLocalShardsIteratorFromPointInTime(
        ProjectState projectState,
        IndicesOptions indicesOptions,
        String localClusterAlias,
        SearchContextId searchContext,
        TimeValue keepAlive,
        boolean allowPartialSearchResults
    ) {
        final List<SearchShardIterator> iterators = new ArrayList<>(searchContext.shards().size());
        for (Map.Entry<ShardId, SearchContextIdForNode> entry : searchContext.shards().entrySet()) {
            final SearchContextIdForNode perNode = entry.getValue();
            if (Strings.isEmpty(perNode.getClusterAlias())) {
                final ShardId shardId = entry.getKey();
                final List<String> targetNodes = new ArrayList<>(2);
                if (perNode.getNode() != null) {
                    // If the shard was available when the PIT was created, it's included.
                    // Otherwise, we add the shard iterator without a target node, allowing a partial search failure to
                    // be thrown when a search phase attempts to access it.
                    try {
                        final ShardIterator shards = OperationRouting.getShards(projectState.routingTable(), shardId);
                        // Prefer executing shard requests on nodes that are part of PIT first.
                        if (projectState.cluster().nodes().nodeExists(perNode.getNode())) {
                            targetNodes.add(perNode.getNode());
                        }
                        if (perNode.getSearchContextId().getSearcherId() != null) {
                            for (ShardRouting shard : shards) {
                                if (shard.currentNodeId().equals(perNode.getNode()) == false) {
                                    targetNodes.add(shard.currentNodeId());
                                }
                            }
                        }
                    } catch (IndexNotFoundException | ShardNotFoundException e) {
                        // We can hit these exceptions if the index was deleted after creating PIT or the cluster state on
                        // this coordinating node is outdated. It's fine to ignore these extra "retry-able" target shards
                        // when allowPartialSearchResults is false
                        if (allowPartialSearchResults == false) {
                            throw e;
                        }
                    }
                }
                OriginalIndices finalIndices = new OriginalIndices(new String[] { shardId.getIndexName() }, indicesOptions);
                iterators.add(
                    new SearchShardIterator(
                        localClusterAlias,
                        shardId,
                        targetNodes,
                        finalIndices,
                        perNode.getSearchContextId(),
                        keepAlive,
                        false,
                        false
                    )
                );
            }
        }
        return iterators;
    }

    /**
     * Create a list of {@link SearchShardIterator}s for the local indices we are searching.
     * This resolves aliases and index expressions.
     */
    List<SearchShardIterator> getLocalShardsIterator(
        ProjectState projectState,
        SearchRequest searchRequest,
        String clusterAlias,
        Set<ResolvedExpression> indicesAndAliases,
        String[] concreteIndices
    ) {
<<<<<<< HEAD
        var routingMap = indexNameExpressionResolver.resolveSearchRouting(
            projectState.metadata(),
            searchRequest.routing(),
            searchRequest.indices()
        );
        GroupShardsIterator<ShardIterator> shardRoutings = clusterService.operationRouting()
=======
        var routingMap = indexNameExpressionResolver.resolveSearchRouting(clusterState, searchRequest.routing(), searchRequest.indices());
        List<ShardIterator> shardRoutings = clusterService.operationRouting()
>>>>>>> 0cf42f23
            .searchShards(
                projectState,
                concreteIndices,
                routingMap,
                searchRequest.preference(),
                responseCollectorService,
                searchTransportService.getPendingSearchRequests()
            );
        final Map<String, OriginalIndices> originalIndices = buildPerIndexOriginalIndices(
            projectState,
            indicesAndAliases,
            concreteIndices,
            searchRequest.indicesOptions()
        );
        SearchShardIterator[] list = new SearchShardIterator[shardRoutings.size()];
        int i = 0;
        for (ShardIterator shardRouting : shardRoutings) {
            final ShardId shardId = shardRouting.shardId();
            OriginalIndices finalIndices = originalIndices.get(shardId.getIndex().getName());
            assert finalIndices != null;
            list[i++] = new SearchShardIterator(clusterAlias, shardId, shardRouting.getShardRoutings(), finalIndices);
        }
        // the returned list must support in-place sorting, so this is the most memory efficient we can do here
        return Arrays.asList(list);
    }

    private interface TelemetryListener {
        void setRemotes(int count);

        void setFeature(String feature);

        void setClient(Task task);
    }

    private class SearchResponseActionListener extends DelegatingActionListener<SearchResponse, SearchResponse>
        implements
            TelemetryListener {
        private final CCSUsage.Builder usageBuilder;

        SearchResponseActionListener(ActionListener<SearchResponse> listener) {
            super(listener);
            if (listener instanceof SearchResponseActionListener srListener) {
                usageBuilder = srListener.usageBuilder;
            } else {
                usageBuilder = new CCSUsage.Builder();
            }
        }

        /**
         * Should we collect telemetry for this search?
         */
        private boolean collectTelemetry() {
            return collectTelemetry && usageBuilder.getRemotesCount() > 0;
        }

        public void setRemotes(int count) {
            usageBuilder.setRemotesCount(count);
        }

        @Override
        public void setFeature(String feature) {
            usageBuilder.setFeature(feature);
        }

        @Override
        public void setClient(Task task) {
            usageBuilder.setClientFromTask(task);
        }

        @Override
        public void onResponse(SearchResponse searchResponse) {
            try {
                searchResponseMetrics.recordTookTime(searchResponse.getTookInMillis());
                SearchResponseMetrics.ResponseCountTotalStatus responseCountTotalStatus =
                    SearchResponseMetrics.ResponseCountTotalStatus.SUCCESS;
                if (searchResponse.getShardFailures() != null && searchResponse.getShardFailures().length > 0) {
                    // Deduplicate failures by exception message and index
                    ShardOperationFailedException[] groupedFailures = ExceptionsHelper.groupBy(searchResponse.getShardFailures());
                    for (ShardOperationFailedException f : groupedFailures) {
                        boolean causeHas500Status = false;
                        if (f.getCause() != null) {
                            causeHas500Status = ExceptionsHelper.status(f.getCause()).getStatus() >= 500;
                        }
                        if ((f.status().getStatus() >= 500 || causeHas500Status)
                            && ExceptionsHelper.isNodeOrShardUnavailableTypeException(f.getCause()) == false) {
                            logger.warn("TransportSearchAction shard failure (partial results response)", f);
                            responseCountTotalStatus = SearchResponseMetrics.ResponseCountTotalStatus.PARTIAL_FAILURE;
                        }
                    }
                }
                searchResponseMetrics.incrementResponseCount(responseCountTotalStatus);

                if (collectTelemetry()) {
                    extractCCSTelemetry(searchResponse);
                    recordTelemetry();
                }
            } catch (Exception e) {
                onFailure(e);
                return;
            }
            // This is last because we want to collect telemetry before returning the response.
            delegate.onResponse(searchResponse);
        }

        @Override
        public void onFailure(Exception e) {
            searchResponseMetrics.incrementResponseCount(SearchResponseMetrics.ResponseCountTotalStatus.FAILURE);
            if (collectTelemetry()) {
                usageBuilder.setFailure(e);
                recordTelemetry();
            }
            super.onFailure(e);
        }

        private void recordTelemetry() {
            usageService.getCcsUsageHolder().updateUsage(usageBuilder.build());
        }

        /**
         * Extract telemetry data from the search response.
         * @param searchResponse The final response from the search.
         */
        private void extractCCSTelemetry(SearchResponse searchResponse) {
            usageBuilder.took(searchResponse.getTookInMillis());
            for (String clusterAlias : searchResponse.getClusters().getClusterAliases()) {
                SearchResponse.Cluster cluster = searchResponse.getClusters().getCluster(clusterAlias);
                if (cluster.getStatus() == SearchResponse.Cluster.Status.SKIPPED) {
                    usageBuilder.skippedRemote(clusterAlias);
                } else {
                    usageBuilder.perClusterUsage(clusterAlias, cluster.getTook());
                }
            }

        }

    }
}<|MERGE_RESOLUTION|>--- conflicted
+++ resolved
@@ -44,11 +44,7 @@
 import org.elasticsearch.cluster.metadata.ProjectMetadata;
 import org.elasticsearch.cluster.node.DiscoveryNode;
 import org.elasticsearch.cluster.node.DiscoveryNodes;
-<<<<<<< HEAD
 import org.elasticsearch.cluster.project.ProjectResolver;
-import org.elasticsearch.cluster.routing.GroupShardsIterator;
-=======
->>>>>>> 0cf42f23
 import org.elasticsearch.cluster.routing.OperationRouting;
 import org.elasticsearch.cluster.routing.ShardIterator;
 import org.elasticsearch.cluster.routing.ShardRouting;
@@ -1866,17 +1862,12 @@
         Set<ResolvedExpression> indicesAndAliases,
         String[] concreteIndices
     ) {
-<<<<<<< HEAD
         var routingMap = indexNameExpressionResolver.resolveSearchRouting(
             projectState.metadata(),
             searchRequest.routing(),
             searchRequest.indices()
         );
-        GroupShardsIterator<ShardIterator> shardRoutings = clusterService.operationRouting()
-=======
-        var routingMap = indexNameExpressionResolver.resolveSearchRouting(clusterState, searchRequest.routing(), searchRequest.indices());
         List<ShardIterator> shardRoutings = clusterService.operationRouting()
->>>>>>> 0cf42f23
             .searchShards(
                 projectState,
                 concreteIndices,
