--- conflicted
+++ resolved
@@ -63,6 +63,7 @@
 import org.elasticsearch.common.util.concurrent.ConcurrentCollections;
 import org.elasticsearch.common.xcontent.XContentBuilder;
 import org.elasticsearch.env.NodeEnvironment;
+import org.elasticsearch.index.IndexService;
 import org.elasticsearch.index.engine.Engine;
 import org.elasticsearch.index.engine.EngineException;
 import org.elasticsearch.index.fielddata.FieldDataStats;
@@ -168,37 +169,6 @@
         }
     }
 
-<<<<<<< HEAD
-    public void testLockTryingToDelete() throws Exception {
-        createIndex("test");
-        ensureGreen();
-        NodeEnvironment env = getInstanceFromNode(NodeEnvironment.class);
-
-        ClusterService cs = getInstanceFromNode(ClusterService.class);
-        final Index index = cs.state().metaData().index("test").getIndex();
-        Path[] shardPaths = env.availableShardPaths(new ShardId(index, 0));
-        logger.info("--> paths: [{}]", (Object) shardPaths);
-        // Should not be able to acquire the lock because it's already open
-        try {
-            NodeEnvironment.acquireFSLockForPaths(IndexSettingsModule.newIndexSettings("test", Settings.EMPTY), shardPaths);
-            fail("should not have been able to acquire the lock");
-        } catch (LockObtainFailedException e) {
-            assertTrue("msg: " + e.getMessage(), e.getMessage().contains("unable to acquire write.lock"));
-        }
-        // Test without the regular shard lock to assume we can acquire it
-        // (worst case, meaning that the shard lock could be acquired and
-        // we're green to delete the shard's directory)
-        ShardLock sLock = new DummyShardLock(new ShardId(index, 0));
-        try {
-            env.deleteShardDirectoryUnderLock(sLock, IndexSettingsModule.newIndexSettings("test", Settings.EMPTY));
-            fail("should not have been able to delete the directory");
-        } catch (LockObtainFailedException e) {
-            assertTrue("msg: " + e.getMessage(), e.getMessage().contains("unable to acquire write.lock"));
-        }
-    }
-
-=======
->>>>>>> 85402d52
     public void testPersistenceStateMetadataPersistence() throws Exception {
         IndexShard shard = newStartedShard();
         final Path shardStatePath = shard.shardPath().getShardStatePath();
@@ -416,25 +386,7 @@
         Releasables.close(operation1, operation2);
         assertEquals(0, indexShard.getActiveOperationsCount());
 
-<<<<<<< HEAD
-    public void testMarkAsInactiveTriggersSyncedFlush() throws Exception {
-        assertAcked(client().admin().indices().prepareCreate("test")
-            .setSettings(SETTING_NUMBER_OF_SHARDS, 1, SETTING_NUMBER_OF_REPLICAS, 0));
-        client().prepareIndex("test", "test").setSource("{}").get();
-        ensureGreen("test");
-        IndicesService indicesService = getInstanceFromNode(IndicesService.class);
-        indicesService.indexService(resolveIndex("test")).getShardOrNull(0).checkIdle(0);
-        assertBusy(() -> {
-                IndexStats indexStats = client().admin().indices().prepareStats("test").clear().get().getIndex("test");
-                assertNotNull(indexStats.getShards()[0].getCommitStats().getUserData().get(Engine.SYNC_COMMIT_ID));
-                indicesService.indexService(resolveIndex("test")).getShardOrNull(0).checkIdle(0);
-            }
-        );
-        IndexStats indexStats = client().admin().indices().prepareStats("test").get().getIndex("test");
-        assertNotNull(indexStats.getShards()[0].getCommitStats().getUserData().get(Engine.SYNC_COMMIT_ID));
-=======
         closeShards(indexShard);
->>>>>>> 85402d52
     }
 
     public void testAcquireIndexCommit() throws IOException {
@@ -557,23 +509,10 @@
     }
 
     public void testShardStats() throws IOException {
-<<<<<<< HEAD
-        createIndex("test");
-        ensureGreen();
-        IndicesService indicesService = getInstanceFromNode(IndicesService.class);
-        IndexService test = indicesService.indexService(resolveIndex("test"));
-        IndexShard shard = test.getShardOrNull(0);
-        ShardStats stats = new ShardStats(
-            shard.routingEntry(),
-            shard.shardPath(),
-            new CommonStats(indicesService.getIndicesQueryCache(), shard, new CommonStatsFlags()),
-            shard.commitStats(),
-            shard.seqNoStats());
-=======
+
         IndexShard shard = newStartedShard();
         ShardStats stats = new ShardStats(shard.routingEntry(), shard.shardPath(),
-            new CommonStats(new IndicesQueryCache(Settings.EMPTY), shard, new CommonStatsFlags()), shard.commitStats());
->>>>>>> 85402d52
+            new CommonStats(new IndicesQueryCache(Settings.EMPTY), shard, new CommonStatsFlags()), shard.commitStats(), shard.seqNoStats());
         assertEquals(shard.shardPath().getRootDataPath().toString(), stats.getDataPath());
         assertEquals(shard.shardPath().getRootStatePath().toString(), stats.getStatePath());
         assertEquals(shard.shardPath().isCustomDataPath(), stats.isCustomDataPath());
@@ -1254,41 +1193,7 @@
         } catch (RuntimeException ex) {
             //
         }
-<<<<<<< HEAD
-    }
-
-    public static final IndexShard reinitWithWrapper(IndexService indexService, IndexShard shard, IndexSearcherWrapper wrapper, IndexingOperationListener... listeners) throws IOException {
-        IndexShard newShard = newIndexShard(indexService, shard, wrapper, listeners);
-        return recoverShard(newShard);
-    }
-
-    public  static final IndexShard recoverShard(IndexShard newShard) throws IOException {
-        DiscoveryNode localNode = new DiscoveryNode("foo", LocalTransportAddress.buildUnique(), emptyMap(), emptySet(), Version.CURRENT);
-        newShard.markAsRecovering("store", new RecoveryState(newShard.shardId(), newShard.routingEntry().primary(), RecoveryState.Type.STORE, localNode, localNode));
-        assertTrue(newShard.recoverFromStore());
-        newShard.updateRoutingEntry(newShard.routingEntry().moveToStarted());
-        return newShard;
-    }
-
-    public  static final IndexShard newIndexShard(IndexService indexService, IndexShard shard, IndexSearcherWrapper wrapper, IndexingOperationListener... listeners) throws IOException {
-        ShardRouting initializingShardRouting = getInitializingShardRouting(shard.routingEntry());
-        IndexShard newShard = new IndexShard(initializingShardRouting, indexService.getIndexSettings(), shard.shardPath(),
-            shard.store(), indexService.cache(), indexService.mapperService(), indexService.similarityService(),
-            indexService.fieldData(), shard.getEngineFactory(), indexService.getIndexEventListener(), wrapper,
-            indexService.getThreadPool(), indexService.getBigArrays(), null, shard.getGlobalCheckpointSyncer(),
-            Collections.emptyList(), Arrays.asList(listeners));
-        return newShard;
-    }
-
-    private static ShardRouting getInitializingShardRouting(ShardRouting existingShardRouting) {
-        ShardRouting shardRouting = TestShardRouting.newShardRouting(existingShardRouting.shardId(),
-            existingShardRouting.currentNodeId(), null, existingShardRouting.primary(), ShardRoutingState.INITIALIZING,
-            existingShardRouting.allocationId());
-        shardRouting = shardRouting.updateUnassignedInfo(new UnassignedInfo(UnassignedInfo.Reason.INDEX_REOPENED, "fake recovery"));
-        return shardRouting;
-=======
         closeShards(newShard);
->>>>>>> 85402d52
     }
 
     public void testTranslogRecoverySyncsTranslog() throws IOException {
