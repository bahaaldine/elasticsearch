/*
 * Licensed to Elasticsearch under one or more contributor
 * license agreements. See the NOTICE file distributed with
 * this work for additional information regarding copyright
 * ownership. Elasticsearch licenses this file to you under
 * the Apache License, Version 2.0 (the "License"); you may
 * not use this file except in compliance with the License.
 * You may obtain a copy of the License at
 *
 *    http://www.apache.org/licenses/LICENSE-2.0
 *
 * Unless required by applicable law or agreed to in writing,
 * software distributed under the License is distributed on an
 * "AS IS" BASIS, WITHOUT WARRANTIES OR CONDITIONS OF ANY
 * KIND, either express or implied.  See the License for the
 * specific language governing permissions and limitations
 * under the License.
 */

package org.elasticsearch.index.query;

<<<<<<< HEAD
=======
import org.apache.lucene.index.IndexReader;
import org.apache.lucene.index.MultiDocValues;
import org.apache.lucene.search.IndexSearcher;
import org.apache.lucene.search.Query;
import org.apache.lucene.search.join.JoinUtil;
import org.apache.lucene.search.join.ScoreMode;
>>>>>>> 73d84e47
import org.elasticsearch.common.ParseField;
import org.elasticsearch.common.Strings;
import org.elasticsearch.common.xcontent.XContentParser;
<<<<<<< HEAD
import org.elasticsearch.index.query.support.QueryInnerHits;
import org.elasticsearch.index.search.child.ScoreType;
=======
import org.elasticsearch.index.fielddata.IndexParentChildFieldData;
import org.elasticsearch.index.fielddata.plain.ParentChildIndexFieldData;
import org.elasticsearch.index.mapper.DocumentMapper;
import org.elasticsearch.index.mapper.internal.ParentFieldMapper;
import org.elasticsearch.index.query.support.InnerHitsQueryParserHelper;
import org.elasticsearch.index.query.support.XContentStructure;
import org.elasticsearch.search.fetch.innerhits.InnerHitsContext;
import org.elasticsearch.search.fetch.innerhits.InnerHitsSubSearchContext;
import org.elasticsearch.search.internal.SearchContext;
>>>>>>> 73d84e47

import java.io.IOException;

/**
 * A query parser for <tt>has_child</tt> queries.
 */
public class HasChildQueryParser extends BaseQueryParser {

    private static final ParseField QUERY_FIELD = new ParseField("query", "filter");

    @Override
    public String[] names() {
        return new String[] { HasChildQueryBuilder.NAME, Strings.toCamelCase(HasChildQueryBuilder.NAME) };
    }

    @Override
    public QueryBuilder fromXContent(QueryParseContext parseContext) throws IOException, QueryParsingException {
        XContentParser parser = parseContext.parser();
        float boost = AbstractQueryBuilder.DEFAULT_BOOST;
        String childType = null;
        ScoreType scoreType = ScoreType.NONE;
<<<<<<< HEAD
        int minChildren = HasChildQueryBuilder.DEFAULT_MIN_CHILDREN;
        int maxChildren = HasChildQueryBuilder.DEFAULT_MAX_CHILDREN;
        int shortCircuitParentDocSet = HasChildQueryBuilder.DEFAULT_SHORT_CIRCUIT_CUTOFF;
=======
        int minChildren = 0;
        int maxChildren = 0;
>>>>>>> 73d84e47
        String queryName = null;
        QueryInnerHits queryInnerHits = null;
        String currentFieldName = null;
        XContentParser.Token token;
        QueryBuilder iqb = null;
        while ((token = parser.nextToken()) != XContentParser.Token.END_OBJECT) {
            if (token == XContentParser.Token.FIELD_NAME) {
                currentFieldName = parser.currentName();
            } else if (parseContext.isDeprecatedSetting(currentFieldName)) {
                // skip
            } else if (token == XContentParser.Token.START_OBJECT) {
                if (parseContext.parseFieldMatcher().match(currentFieldName, QUERY_FIELD)) {
                    iqb = parseContext.parseInnerQueryBuilder();
                } else if ("inner_hits".equals(currentFieldName)) {
                    queryInnerHits = new QueryInnerHits(parser);
                } else {
                    throw new QueryParsingException(parseContext, "[has_child] query does not support [" + currentFieldName + "]");
                }
            } else if (token.isValue()) {
                if ("type".equals(currentFieldName) || "child_type".equals(currentFieldName) || "childType".equals(currentFieldName)) {
                    childType = parser.text();
                } else if ("score_type".equals(currentFieldName) || "scoreType".equals(currentFieldName)) {
                    scoreType = ScoreType.fromString(parser.text());
                } else if ("score_mode".equals(currentFieldName) || "scoreMode".equals(currentFieldName)) {
                    scoreType = ScoreType.fromString(parser.text());
                } else if ("boost".equals(currentFieldName)) {
                    boost = parser.floatValue();
                } else if ("min_children".equals(currentFieldName) || "minChildren".equals(currentFieldName)) {
                    minChildren = parser.intValue(true);
                } else if ("max_children".equals(currentFieldName) || "maxChildren".equals(currentFieldName)) {
                    maxChildren = parser.intValue(true);
                } else if ("_name".equals(currentFieldName)) {
                    queryName = parser.text();
                } else {
                    throw new QueryParsingException(parseContext, "[has_child] query does not support [" + currentFieldName + "]");
                }
            }
        }
<<<<<<< HEAD
        HasChildQueryBuilder hasChildQueryBuilder = new HasChildQueryBuilder(childType, iqb, maxChildren, minChildren, shortCircuitParentDocSet, scoreType, queryInnerHits);
        hasChildQueryBuilder.queryName(queryName);
        hasChildQueryBuilder.boost(boost);
        return hasChildQueryBuilder;
=======
        if (!queryFound) {
            throw new QueryParsingException(parseContext, "[has_child] requires 'query' field");
        }
        if (childType == null) {
            throw new QueryParsingException(parseContext, "[has_child] requires 'type' field");
        }

        Query innerQuery = iq.asQuery(childType);

        if (innerQuery == null) {
            return null;
        }
        innerQuery.setBoost(boost);

        DocumentMapper childDocMapper = parseContext.mapperService().documentMapper(childType);
        if (childDocMapper == null) {
            throw new QueryParsingException(parseContext, "[has_child] No mapping for for type [" + childType + "]");
        }
        ParentFieldMapper parentFieldMapper = childDocMapper.parentFieldMapper();
        if (parentFieldMapper.active() == false) {
            throw new QueryParsingException(parseContext, "[has_child] _parent field has no parent type configured");
        }

        if (innerHits != null) {
            ParsedQuery parsedQuery = new ParsedQuery(innerQuery, parseContext.copyNamedQueries());
            InnerHitsContext.ParentChildInnerHits parentChildInnerHits = new InnerHitsContext.ParentChildInnerHits(innerHits.getSubSearchContext(), parsedQuery, null, parseContext.mapperService(), childDocMapper);
            String name = innerHits.getName() != null ? innerHits.getName() : childType;
            parseContext.addInnerHits(name, parentChildInnerHits);
        }

        String parentType = parentFieldMapper.type();
        DocumentMapper parentDocMapper = parseContext.mapperService().documentMapper(parentType);
        if (parentDocMapper == null) {
            throw new QueryParsingException(parseContext, "[has_child]  Type [" + childType + "] points to a non existent parent type ["
                    + parentType + "]");
        }

        if (maxChildren > 0 && maxChildren < minChildren) {
            throw new QueryParsingException(parseContext, "[has_child] 'max_children' is less than 'min_children'");
        }

        // wrap the query with type query
        innerQuery = Queries.filtered(innerQuery, childDocMapper.typeFilter());

        final Query query;
        final ParentChildIndexFieldData parentChildIndexFieldData = parseContext.getForField(parentFieldMapper.fieldType());
        query = joinUtilHelper(parentType, parentChildIndexFieldData, parentDocMapper.typeFilter(), scoreType, innerQuery, minChildren, maxChildren);
        if (queryName != null) {
            parseContext.addNamedQuery(queryName, query);
        }
        query.setBoost(boost);
        return query;
    }

    public static Query joinUtilHelper(String parentType, ParentChildIndexFieldData parentChildIndexFieldData, Query toQuery, ScoreType scoreType, Query innerQuery, int minChildren, int maxChildren) throws IOException {
        ScoreMode scoreMode;
        // TODO: move entirely over from ScoreType to org.apache.lucene.join.ScoreMode, when we drop the 1.x parent child code.
        switch (scoreType) {
            case NONE:
                scoreMode = ScoreMode.None;
                break;
            case MIN:
                scoreMode = ScoreMode.Min;
                break;
            case MAX:
                scoreMode = ScoreMode.Max;
                break;
            case SUM:
                scoreMode = ScoreMode.Total;
                break;
            case AVG:
                scoreMode = ScoreMode.Avg;
                break;
            default:
                throw new UnsupportedOperationException("score type [" + scoreType + "] not supported");
        }
        // 0 in pre 2.x p/c impl means unbounded
        if (maxChildren == 0) {
            maxChildren = Integer.MAX_VALUE;
        }
        return new LateParsingQuery(toQuery, innerQuery, minChildren, maxChildren, parentType, scoreMode, parentChildIndexFieldData);
>>>>>>> 73d84e47
    }

    @Override
    public HasChildQueryBuilder getBuilderPrototype() {
        return HasChildQueryBuilder.PROTOTYPE;
    }
}<|MERGE_RESOLUTION|>--- conflicted
+++ resolved
@@ -19,32 +19,10 @@
 
 package org.elasticsearch.index.query;
 
-<<<<<<< HEAD
-=======
-import org.apache.lucene.index.IndexReader;
-import org.apache.lucene.index.MultiDocValues;
-import org.apache.lucene.search.IndexSearcher;
-import org.apache.lucene.search.Query;
-import org.apache.lucene.search.join.JoinUtil;
-import org.apache.lucene.search.join.ScoreMode;
->>>>>>> 73d84e47
 import org.elasticsearch.common.ParseField;
 import org.elasticsearch.common.Strings;
 import org.elasticsearch.common.xcontent.XContentParser;
-<<<<<<< HEAD
 import org.elasticsearch.index.query.support.QueryInnerHits;
-import org.elasticsearch.index.search.child.ScoreType;
-=======
-import org.elasticsearch.index.fielddata.IndexParentChildFieldData;
-import org.elasticsearch.index.fielddata.plain.ParentChildIndexFieldData;
-import org.elasticsearch.index.mapper.DocumentMapper;
-import org.elasticsearch.index.mapper.internal.ParentFieldMapper;
-import org.elasticsearch.index.query.support.InnerHitsQueryParserHelper;
-import org.elasticsearch.index.query.support.XContentStructure;
-import org.elasticsearch.search.fetch.innerhits.InnerHitsContext;
-import org.elasticsearch.search.fetch.innerhits.InnerHitsSubSearchContext;
-import org.elasticsearch.search.internal.SearchContext;
->>>>>>> 73d84e47
 
 import java.io.IOException;
 
@@ -66,14 +44,8 @@
         float boost = AbstractQueryBuilder.DEFAULT_BOOST;
         String childType = null;
         ScoreType scoreType = ScoreType.NONE;
-<<<<<<< HEAD
         int minChildren = HasChildQueryBuilder.DEFAULT_MIN_CHILDREN;
         int maxChildren = HasChildQueryBuilder.DEFAULT_MAX_CHILDREN;
-        int shortCircuitParentDocSet = HasChildQueryBuilder.DEFAULT_SHORT_CIRCUIT_CUTOFF;
-=======
-        int minChildren = 0;
-        int maxChildren = 0;
->>>>>>> 73d84e47
         String queryName = null;
         QueryInnerHits queryInnerHits = null;
         String currentFieldName = null;
@@ -112,94 +84,10 @@
                 }
             }
         }
-<<<<<<< HEAD
-        HasChildQueryBuilder hasChildQueryBuilder = new HasChildQueryBuilder(childType, iqb, maxChildren, minChildren, shortCircuitParentDocSet, scoreType, queryInnerHits);
+        HasChildQueryBuilder hasChildQueryBuilder = new HasChildQueryBuilder(childType, iqb, maxChildren, minChildren, scoreType, queryInnerHits);
         hasChildQueryBuilder.queryName(queryName);
         hasChildQueryBuilder.boost(boost);
         return hasChildQueryBuilder;
-=======
-        if (!queryFound) {
-            throw new QueryParsingException(parseContext, "[has_child] requires 'query' field");
-        }
-        if (childType == null) {
-            throw new QueryParsingException(parseContext, "[has_child] requires 'type' field");
-        }
-
-        Query innerQuery = iq.asQuery(childType);
-
-        if (innerQuery == null) {
-            return null;
-        }
-        innerQuery.setBoost(boost);
-
-        DocumentMapper childDocMapper = parseContext.mapperService().documentMapper(childType);
-        if (childDocMapper == null) {
-            throw new QueryParsingException(parseContext, "[has_child] No mapping for for type [" + childType + "]");
-        }
-        ParentFieldMapper parentFieldMapper = childDocMapper.parentFieldMapper();
-        if (parentFieldMapper.active() == false) {
-            throw new QueryParsingException(parseContext, "[has_child] _parent field has no parent type configured");
-        }
-
-        if (innerHits != null) {
-            ParsedQuery parsedQuery = new ParsedQuery(innerQuery, parseContext.copyNamedQueries());
-            InnerHitsContext.ParentChildInnerHits parentChildInnerHits = new InnerHitsContext.ParentChildInnerHits(innerHits.getSubSearchContext(), parsedQuery, null, parseContext.mapperService(), childDocMapper);
-            String name = innerHits.getName() != null ? innerHits.getName() : childType;
-            parseContext.addInnerHits(name, parentChildInnerHits);
-        }
-
-        String parentType = parentFieldMapper.type();
-        DocumentMapper parentDocMapper = parseContext.mapperService().documentMapper(parentType);
-        if (parentDocMapper == null) {
-            throw new QueryParsingException(parseContext, "[has_child]  Type [" + childType + "] points to a non existent parent type ["
-                    + parentType + "]");
-        }
-
-        if (maxChildren > 0 && maxChildren < minChildren) {
-            throw new QueryParsingException(parseContext, "[has_child] 'max_children' is less than 'min_children'");
-        }
-
-        // wrap the query with type query
-        innerQuery = Queries.filtered(innerQuery, childDocMapper.typeFilter());
-
-        final Query query;
-        final ParentChildIndexFieldData parentChildIndexFieldData = parseContext.getForField(parentFieldMapper.fieldType());
-        query = joinUtilHelper(parentType, parentChildIndexFieldData, parentDocMapper.typeFilter(), scoreType, innerQuery, minChildren, maxChildren);
-        if (queryName != null) {
-            parseContext.addNamedQuery(queryName, query);
-        }
-        query.setBoost(boost);
-        return query;
-    }
-
-    public static Query joinUtilHelper(String parentType, ParentChildIndexFieldData parentChildIndexFieldData, Query toQuery, ScoreType scoreType, Query innerQuery, int minChildren, int maxChildren) throws IOException {
-        ScoreMode scoreMode;
-        // TODO: move entirely over from ScoreType to org.apache.lucene.join.ScoreMode, when we drop the 1.x parent child code.
-        switch (scoreType) {
-            case NONE:
-                scoreMode = ScoreMode.None;
-                break;
-            case MIN:
-                scoreMode = ScoreMode.Min;
-                break;
-            case MAX:
-                scoreMode = ScoreMode.Max;
-                break;
-            case SUM:
-                scoreMode = ScoreMode.Total;
-                break;
-            case AVG:
-                scoreMode = ScoreMode.Avg;
-                break;
-            default:
-                throw new UnsupportedOperationException("score type [" + scoreType + "] not supported");
-        }
-        // 0 in pre 2.x p/c impl means unbounded
-        if (maxChildren == 0) {
-            maxChildren = Integer.MAX_VALUE;
-        }
-        return new LateParsingQuery(toQuery, innerQuery, minChildren, maxChildren, parentType, scoreMode, parentChildIndexFieldData);
->>>>>>> 73d84e47
     }
 
     @Override
