/*
 * Licensed to Elasticsearch under one or more contributor
 * license agreements. See the NOTICE file distributed with
 * this work for additional information regarding copyright
 * ownership. Elasticsearch licenses this file to you under
 * the Apache License, Version 2.0 (the "License"); you may
 * not use this file except in compliance with the License.
 * You may obtain a copy of the License at
 *
 *    http://www.apache.org/licenses/LICENSE-2.0
 *
 * Unless required by applicable law or agreed to in writing,
 * software distributed under the License is distributed on an
 * "AS IS" BASIS, WITHOUT WARRANTIES OR CONDITIONS OF ANY
 * KIND, either express or implied.  See the License for the
 * specific language governing permissions and limitations
 * under the License.
 */

package org.elasticsearch.node;

import org.apache.lucene.util.Constants;
import org.apache.lucene.util.IOUtils;
import org.elasticsearch.Build;
import org.elasticsearch.ElasticsearchException;
import org.elasticsearch.ElasticsearchTimeoutException;
import org.elasticsearch.Version;
import org.elasticsearch.action.ActionModule;
import org.elasticsearch.client.Client;
import org.elasticsearch.client.node.NodeClientModule;
import org.elasticsearch.cluster.ClusterModule;
import org.elasticsearch.cluster.ClusterState;
import org.elasticsearch.cluster.ClusterStateObserver;
import org.elasticsearch.cluster.MasterNodeChangePredicate;
import org.elasticsearch.cluster.NodeConnectionsService;
import org.elasticsearch.cluster.action.index.MappingUpdatedAction;
import org.elasticsearch.cluster.node.DiscoveryNode;
import org.elasticsearch.cluster.node.DiscoveryNodeService;
import org.elasticsearch.cluster.routing.RoutingService;
import org.elasticsearch.cluster.service.ClusterService;
import org.elasticsearch.common.StopWatch;
import org.elasticsearch.common.component.Lifecycle;
import org.elasticsearch.common.component.LifecycleComponent;
import org.elasticsearch.common.inject.Injector;
import org.elasticsearch.common.inject.Module;
import org.elasticsearch.common.inject.ModulesBuilder;
import org.elasticsearch.common.io.stream.NamedWriteableRegistry;
import org.elasticsearch.common.lease.Releasables;
import org.elasticsearch.common.logging.DeprecationLogger;
import org.elasticsearch.common.logging.ESLogger;
import org.elasticsearch.common.logging.Loggers;
import org.elasticsearch.common.network.NetworkAddress;
import org.elasticsearch.common.network.NetworkModule;
import org.elasticsearch.common.network.NetworkService;
import org.elasticsearch.common.settings.ClusterSettings;
import org.elasticsearch.common.settings.Setting;
import org.elasticsearch.common.settings.Setting.Property;
import org.elasticsearch.common.settings.Settings;
import org.elasticsearch.common.settings.SettingsModule;
import org.elasticsearch.common.transport.BoundTransportAddress;
import org.elasticsearch.common.transport.TransportAddress;
import org.elasticsearch.common.unit.TimeValue;
import org.elasticsearch.common.util.BigArrays;
import org.elasticsearch.common.xcontent.json.JsonXContent;
import org.elasticsearch.discovery.Discovery;
import org.elasticsearch.discovery.DiscoveryModule;
import org.elasticsearch.discovery.DiscoverySettings;
import org.elasticsearch.env.Environment;
import org.elasticsearch.env.EnvironmentModule;
import org.elasticsearch.env.NodeEnvironment;
import org.elasticsearch.env.NodeEnvironmentModule;
import org.elasticsearch.gateway.GatewayAllocator;
import org.elasticsearch.gateway.GatewayModule;
import org.elasticsearch.gateway.GatewayService;
import org.elasticsearch.http.HttpServer;
import org.elasticsearch.http.HttpServerTransport;
import org.elasticsearch.indices.IndicesModule;
import org.elasticsearch.indices.IndicesService;
import org.elasticsearch.indices.analysis.AnalysisModule;
import org.elasticsearch.indices.breaker.CircuitBreakerService;
import org.elasticsearch.indices.breaker.HierarchyCircuitBreakerService;
import org.elasticsearch.indices.breaker.NoneCircuitBreakerService;
import org.elasticsearch.indices.cluster.IndicesClusterStateService;
import org.elasticsearch.indices.store.IndicesStore;
import org.elasticsearch.indices.ttl.IndicesTTLService;
import org.elasticsearch.monitor.MonitorService;
import org.elasticsearch.monitor.jvm.JvmInfo;
import org.elasticsearch.node.internal.InternalSettingsPreparer;
import org.elasticsearch.node.service.NodeService;
import org.elasticsearch.plugins.Plugin;
import org.elasticsearch.plugins.PluginsModule;
import org.elasticsearch.plugins.PluginsService;
import org.elasticsearch.plugins.ScriptPlugin;
import org.elasticsearch.repositories.RepositoriesModule;
import org.elasticsearch.rest.RestController;
import org.elasticsearch.script.ScriptModule;
import org.elasticsearch.script.ScriptService;
import org.elasticsearch.search.SearchModule;
import org.elasticsearch.search.SearchService;
import org.elasticsearch.snapshots.SnapshotShardsService;
import org.elasticsearch.snapshots.SnapshotsService;
import org.elasticsearch.tasks.TaskPersistenceService;
import org.elasticsearch.threadpool.ExecutorBuilder;
import org.elasticsearch.threadpool.ThreadPool;
import org.elasticsearch.transport.TransportService;
import org.elasticsearch.tribe.TribeModule;
import org.elasticsearch.tribe.TribeService;
import org.elasticsearch.watcher.ResourceWatcherModule;
import org.elasticsearch.watcher.ResourceWatcherService;

import java.io.BufferedWriter;
import java.io.Closeable;
import java.io.IOException;
import java.net.Inet6Address;
import java.net.InetAddress;
import java.net.InetSocketAddress;
import java.nio.charset.Charset;
import java.nio.file.Files;
import java.nio.file.Path;
import java.nio.file.StandardCopyOption;
import java.util.ArrayList;
import java.util.Arrays;
import java.util.Collection;
import java.util.Collections;
import java.util.List;
import java.util.concurrent.CountDownLatch;
import java.util.concurrent.TimeUnit;
import java.util.function.Function;

/**
 * A node represent a node within a cluster (<tt>cluster.name</tt>). The {@link #client()} can be used
 * in order to use a {@link Client} to perform actions/operations against the cluster.
 */
public class Node implements Closeable {


    public static final Setting<Boolean> WRITE_PORTS_FIELD_SETTING =
        Setting.boolSetting("node.portsfile", false, Property.NodeScope);
    public static final Setting<Boolean> NODE_DATA_SETTING = Setting.boolSetting("node.data", true, Property.NodeScope);
    public static final Setting<Boolean> NODE_MASTER_SETTING =
        Setting.boolSetting("node.master", true, Property.NodeScope);
    public static final Setting<Boolean> NODE_LOCAL_SETTING =
        Setting.boolSetting("node.local", false, Property.NodeScope);
    public static final Setting<String> NODE_MODE_SETTING =
        new Setting<>("node.mode", "network", Function.identity(), Property.NodeScope);
    public static final Setting<Boolean> NODE_INGEST_SETTING =
        Setting.boolSetting("node.ingest", true, Property.NodeScope);
    public static final Setting<String> NODE_NAME_SETTING = Setting.simpleString("node.name", Property.NodeScope);
    public static final Setting<Settings> NODE_ATTRIBUTES = Setting.groupSetting("node.attr.", Property.NodeScope);
    public static final Setting<String> BREAKER_TYPE_KEY = new Setting<>("indices.breaker.type", "hierarchy", (s) -> {
        switch (s) {
            case "hierarchy":
            case "none":
                return s;
            default:
                throw new IllegalArgumentException("indices.breaker.type must be one of [hierarchy, none] but was: " + s);
        }
    }, Setting.Property.NodeScope);



    private static final String CLIENT_TYPE = "node";
    private final Lifecycle lifecycle = new Lifecycle();
    private final Injector injector;
    private final Settings settings;
    private final Environment environment;
    private final PluginsService pluginsService;
    private final Client client;

    /**
     * Constructs a node with the given settings.
     *
     * @param preparedSettings Base settings to configure the node with
     */
    public Node(Settings preparedSettings) {
        this(InternalSettingsPreparer.prepareEnvironment(preparedSettings, null), Version.CURRENT, Collections.<Class<? extends Plugin>>emptyList());
    }

    protected Node(Environment tmpEnv, Version version, Collection<Class<? extends Plugin>> classpathPlugins) {
        Settings tmpSettings = Settings.builder().put(tmpEnv.settings())
                .put(Client.CLIENT_TYPE_SETTING_S.getKey(), CLIENT_TYPE).build();
        final List<Closeable> resourcesToClose = new ArrayList<>(); // register everything we need to release in the case of an error

        tmpSettings = TribeService.processSettings(tmpSettings);
        ESLogger logger = Loggers.getLogger(Node.class, NODE_NAME_SETTING.get(tmpSettings));
        final String displayVersion = version + (Build.CURRENT.isSnapshot() ? "-SNAPSHOT" : "");
        final JvmInfo jvmInfo = JvmInfo.jvmInfo();
        logger.info(
            "version[{}], pid[{}], build[{}/{}], OS[{}/{}/{}], JVM[{}/{}/{}/{}]",
            displayVersion,
            jvmInfo.pid(),
            Build.CURRENT.shortHash(),
            Build.CURRENT.date(),
            Constants.OS_NAME,
            Constants.OS_VERSION,
            Constants.OS_ARCH,
            Constants.JVM_VENDOR,
            Constants.JVM_NAME,
            Constants.JAVA_VERSION,
            Constants.JVM_VERSION);

        logger.info("initializing ...");

        if (logger.isDebugEnabled()) {
            logger.debug("using config [{}], data [{}], logs [{}], plugins [{}]",
                    tmpEnv.configFile(), Arrays.toString(tmpEnv.dataFiles()), tmpEnv.logsFile(), tmpEnv.pluginsFile());
        }
        // TODO: Remove this in Elasticsearch 6.0.0
        if (JsonXContent.unquotedFieldNamesSet) {
            DeprecationLogger dLogger = new DeprecationLogger(logger);
            dLogger.deprecated("[{}] has been set, but will be removed in Elasticsearch 6.0.0",
                    JsonXContent.JSON_ALLOW_UNQUOTED_FIELD_NAMES);
        }

        this.pluginsService = new PluginsService(tmpSettings, tmpEnv.modulesFile(), tmpEnv.pluginsFile(), classpathPlugins);
        this.settings = pluginsService.updatedSettings();
        // create the environment based on the finalized (processed) view of the settings
        this.environment = new Environment(this.settings);
        final List<ExecutorBuilder<?>> executorBuilders = pluginsService.getExecutorBuilders(settings);

        boolean success = false;
        try {
            final ThreadPool threadPool = new ThreadPool(settings, executorBuilders.toArray(new ExecutorBuilder[0]));
            resourcesToClose.add(() -> ThreadPool.terminate(threadPool, 10, TimeUnit.SECONDS));
            final List<Setting<?>> additionalSettings = new ArrayList<>();
            final List<String> additionalSettingsFilter = new ArrayList<>();
            additionalSettings.addAll(pluginsService.getPluginSettings());
            additionalSettingsFilter.addAll(pluginsService.getPluginSettingsFilter());
            for (final ExecutorBuilder<?> builder : threadPool.builders()) {
                additionalSettings.addAll(builder.getRegisteredSettings());
            }
            final ScriptModule scriptModule = ScriptModule.create(settings, pluginsService.filterPlugins(ScriptPlugin.class));
            additionalSettings.addAll(scriptModule.getSettings());
            // this is as early as we can validate settings at this point. we already pass them to ScriptModule as well as ThreadPool
            // so we might be late here already
            final SettingsModule settingsModule = new SettingsModule(this.settings, additionalSettings, additionalSettingsFilter);
            final NodeEnvironment nodeEnvironment;
            try {
                nodeEnvironment = new NodeEnvironment(this.settings, this.environment);
                resourcesToClose.add(nodeEnvironment);
            } catch (IOException ex) {
                throw new IllegalStateException("Failed to created node environment", ex);
            }
            final NetworkService networkService = new NetworkService(settings);
            final ClusterService clusterService = new ClusterService(settings, settingsModule.getClusterSettings(), threadPool);
            resourcesToClose.add(clusterService);
            NamedWriteableRegistry namedWriteableRegistry = new NamedWriteableRegistry();
            ModulesBuilder modules = new ModulesBuilder();
            modules.add(new Version.Module(version));
            // plugin modules must be added here, before others or we can get crazy injection errors...
            for (Module pluginModule : pluginsService.nodeModules()) {
                modules.add(pluginModule);
            }
            final MonitorService monitorService = new MonitorService(settings, nodeEnvironment, threadPool);
            modules.add(new PluginsModule(pluginsService));
            modules.add(new EnvironmentModule(environment, threadPool));
            modules.add(new NodeModule(this, monitorService));
            modules.add(new NetworkModule(networkService, settings, false, namedWriteableRegistry));
            modules.add(scriptModule);
            modules.add(new NodeEnvironmentModule(nodeEnvironment));
            modules.add(new DiscoveryModule(this.settings));
<<<<<<< HEAD
            modules.add(new ClusterModule(this.settings));
            modules.add(new IndicesModule(namedWriteableRegistry));
=======
            modules.add(new ClusterModule(this.settings, clusterService));
            modules.add(new IndicesModule());
>>>>>>> bf7a6f55
            modules.add(new SearchModule(settings, namedWriteableRegistry));
            modules.add(new ActionModule(DiscoveryNode.isIngestNode(settings), false));
            modules.add(new GatewayModule(settings));
            modules.add(new NodeClientModule());
            modules.add(new ResourceWatcherModule());
            modules.add(new RepositoriesModule());
            modules.add(new TribeModule());
            modules.add(new AnalysisModule(environment));
            pluginsService.processModules(modules);
            CircuitBreakerService circuitBreakerService = createCircuitBreakerService(settingsModule.getSettings(),
                settingsModule.getClusterSettings());
            resourcesToClose.add(circuitBreakerService);
            modules.add(settingsModule);
            modules.add(b -> b.bind(CircuitBreakerService.class).toInstance(circuitBreakerService));
            injector = modules.createInjector();
            client = injector.getInstance(Client.class);
            success = true;
        } catch (IOException ex) {
            throw new ElasticsearchException("failed to bind service", ex);
        } finally {
            if (!success) {
                IOUtils.closeWhileHandlingException(resourcesToClose);
            }
        }

        logger.info("initialized");
    }

    /**
     * The settings that were used to create the node.
     */
    public Settings settings() {
        return this.settings;
    }

    /**
     * A client that can be used to execute actions (operations) against the cluster.
     */
    public Client client() {
        return client;
    }

    /**
     * Returns the environment of the node
     */
    public Environment getEnvironment() {
        return environment;
    }

    /**
     * Start the node. If the node is already started, this method is no-op.
     */
    public Node start() {
        if (!lifecycle.moveToStarted()) {
            return this;
        }

        ESLogger logger = Loggers.getLogger(Node.class, NODE_NAME_SETTING.get(settings));
        logger.info("starting ...");
        // hack around dependency injection problem (for now...)
        injector.getInstance(Discovery.class).setRoutingService(injector.getInstance(RoutingService.class));
        for (Class<? extends LifecycleComponent> plugin : pluginsService.nodeServices()) {
            injector.getInstance(plugin).start();
        }

        injector.getInstance(MappingUpdatedAction.class).setClient(client);
        injector.getInstance(IndicesService.class).start();
        injector.getInstance(IndicesClusterStateService.class).start();
        injector.getInstance(IndicesTTLService.class).start();
        injector.getInstance(SnapshotsService.class).start();
        injector.getInstance(SnapshotShardsService.class).start();
        injector.getInstance(RoutingService.class).start();
        injector.getInstance(SearchService.class).start();
        injector.getInstance(MonitorService.class).start();
        injector.getInstance(RestController.class).start();

        final ClusterService clusterService = injector.getInstance(ClusterService.class);

        final NodeConnectionsService nodeConnectionsService = injector.getInstance(NodeConnectionsService.class);
        nodeConnectionsService.start();
        clusterService.setNodeConnectionsService(nodeConnectionsService);

        // TODO hack around circular dependencies problems
        injector.getInstance(GatewayAllocator.class).setReallocation(clusterService, injector.getInstance(RoutingService.class));

        injector.getInstance(ResourceWatcherService.class).start();
        injector.getInstance(GatewayService.class).start();
        Discovery discovery = injector.getInstance(Discovery.class);
        clusterService.addInitialStateBlock(discovery.getDiscoverySettings().getNoMasterBlock());
        clusterService.setClusterStatePublisher(discovery::publish);

        // start before the cluster service since it adds/removes initial Cluster state blocks
        final TribeService tribeService = injector.getInstance(TribeService.class);
        tribeService.start();

        // Start the transport service now so the publish address will be added to the local disco node in ClusterService
        TransportService transportService = injector.getInstance(TransportService.class);
        transportService.getTaskManager().setTaskResultsService(injector.getInstance(TaskPersistenceService.class));
        transportService.start();

        validateNodeBeforeAcceptingRequests(settings, transportService.boundAddress());

        DiscoveryNode localNode = injector.getInstance(DiscoveryNodeService.class)
                .buildLocalNode(transportService.boundAddress().publishAddress());

        // TODO: need to find a cleaner way to start/construct a service with some initial parameters,
        // playing nice with the life cycle interfaces
        clusterService.setLocalNode(localNode);
        transportService.setLocalNode(localNode);
        clusterService.add(transportService.getTaskManager());

        clusterService.start();

        // start after cluster service so the local disco is known
        discovery.start();
        transportService.acceptIncomingRequests();
        discovery.startInitialJoin();
        // tribe nodes don't have a master so we shouldn't register an observer
        if (DiscoverySettings.INITIAL_STATE_TIMEOUT_SETTING.get(settings).millis() > 0) {
            final ThreadPool thread = injector.getInstance(ThreadPool.class);
            ClusterStateObserver observer = new ClusterStateObserver(clusterService, null, logger, thread.getThreadContext());
            if (observer.observedState().nodes().getMasterNodeId() == null) {
                final CountDownLatch latch = new CountDownLatch(1);
                observer.waitForNextChange(new ClusterStateObserver.Listener() {
                    @Override
                    public void onNewClusterState(ClusterState state) { latch.countDown(); }

                    @Override
                    public void onClusterServiceClose() {
                        latch.countDown();
                    }

                    @Override
                    public void onTimeout(TimeValue timeout) {
                        logger.warn("timed out while waiting for initial discovery state - timeout: {}",
                            DiscoverySettings.INITIAL_STATE_TIMEOUT_SETTING.get(settings));
                        latch.countDown();
                    }
                }, MasterNodeChangePredicate.INSTANCE, DiscoverySettings.INITIAL_STATE_TIMEOUT_SETTING.get(settings));

                try {
                    latch.await();
                } catch (InterruptedException e) {
                    throw new ElasticsearchTimeoutException("Interrupted while waiting for initial discovery state");
                }
            }
        }

        if (settings.getAsBoolean("http.enabled", true)) {
            injector.getInstance(HttpServer.class).start();
        }

        // start nodes now, after the http server, because it may take some time
        tribeService.startNodes();


        if (WRITE_PORTS_FIELD_SETTING.get(settings)) {
            if (settings.getAsBoolean("http.enabled", true)) {
                HttpServerTransport http = injector.getInstance(HttpServerTransport.class);
                writePortsFile("http", http.boundAddress());
            }
            TransportService transport = injector.getInstance(TransportService.class);
            writePortsFile("transport", transport.boundAddress());
        }

        logger.info("started");

        return this;
    }

    private Node stop() {
        if (!lifecycle.moveToStopped()) {
            return this;
        }
        ESLogger logger = Loggers.getLogger(Node.class, NODE_NAME_SETTING.get(settings));
        logger.info("stopping ...");

        injector.getInstance(TribeService.class).stop();
        injector.getInstance(ResourceWatcherService.class).stop();
        if (settings.getAsBoolean("http.enabled", true)) {
            injector.getInstance(HttpServer.class).stop();
        }

        injector.getInstance(SnapshotsService.class).stop();
        injector.getInstance(SnapshotShardsService.class).stop();
        // stop any changes happening as a result of cluster state changes
        injector.getInstance(IndicesClusterStateService.class).stop();
        // we close indices first, so operations won't be allowed on it
        injector.getInstance(IndicesTTLService.class).stop();
        injector.getInstance(RoutingService.class).stop();
        injector.getInstance(ClusterService.class).stop();
        injector.getInstance(Discovery.class).stop();
        injector.getInstance(NodeConnectionsService.class).stop();
        injector.getInstance(MonitorService.class).stop();
        injector.getInstance(GatewayService.class).stop();
        injector.getInstance(SearchService.class).stop();
        injector.getInstance(RestController.class).stop();
        injector.getInstance(TransportService.class).stop();

        for (Class<? extends LifecycleComponent> plugin : pluginsService.nodeServices()) {
            injector.getInstance(plugin).stop();
        }
        // we should stop this last since it waits for resources to get released
        // if we had scroll searchers etc or recovery going on we wait for to finish.
        injector.getInstance(IndicesService.class).stop();
        logger.info("stopped");

        return this;
    }

    // During concurrent close() calls we want to make sure that all of them return after the node has completed it's shutdown cycle.
    // If not, the hook that is added in Bootstrap#setup() will be useless: close() might not be executed, in case another (for example api) call
    // to close() has already set some lifecycles to stopped. In this case the process will be terminated even if the first call to close() has not finished yet.
    @Override
    public synchronized void close() throws IOException {
        if (lifecycle.started()) {
            stop();
        }
        if (!lifecycle.moveToClosed()) {
            return;
        }

        ESLogger logger = Loggers.getLogger(Node.class, NODE_NAME_SETTING.get(settings));
        logger.info("closing ...");
        List<Closeable> toClose = new ArrayList<>();
        StopWatch stopWatch = new StopWatch("node_close");
        toClose.add(() -> stopWatch.start("tribe"));
        toClose.add(injector.getInstance(TribeService.class));
        toClose.add(() -> stopWatch.stop().start("node_service"));
        toClose.add(injector.getInstance(NodeService.class));
        toClose.add(() -> stopWatch.stop().start("http"));
        if (settings.getAsBoolean("http.enabled", true)) {
            toClose.add(injector.getInstance(HttpServer.class));
        }
        toClose.add(() -> stopWatch.stop().start("snapshot_service"));
        toClose.add(injector.getInstance(SnapshotsService.class));
        toClose.add(injector.getInstance(SnapshotShardsService.class));
        toClose.add(() -> stopWatch.stop().start("client"));
        Releasables.close(injector.getInstance(Client.class));
        toClose.add(() -> stopWatch.stop().start("indices_cluster"));
        toClose.add(injector.getInstance(IndicesClusterStateService.class));
        toClose.add(() -> stopWatch.stop().start("indices"));
        toClose.add(injector.getInstance(IndicesTTLService.class));
        toClose.add(injector.getInstance(IndicesService.class));
        // close filter/fielddata caches after indices
        toClose.add(injector.getInstance(IndicesStore.class));
        toClose.add(() -> stopWatch.stop().start("routing"));
        toClose.add(injector.getInstance(RoutingService.class));
        toClose.add(() -> stopWatch.stop().start("cluster"));
        toClose.add(injector.getInstance(ClusterService.class));
        toClose.add(() -> stopWatch.stop().start("node_connections_service"));
        toClose.add(injector.getInstance(NodeConnectionsService.class));
        toClose.add(() -> stopWatch.stop().start("discovery"));
        toClose.add(injector.getInstance(Discovery.class));
        toClose.add(() -> stopWatch.stop().start("monitor"));
        toClose.add(injector.getInstance(MonitorService.class));
        toClose.add(() -> stopWatch.stop().start("gateway"));
        toClose.add(injector.getInstance(GatewayService.class));
        toClose.add(() -> stopWatch.stop().start("search"));
        toClose.add(injector.getInstance(SearchService.class));
        toClose.add(() -> stopWatch.stop().start("rest"));
        toClose.add(injector.getInstance(RestController.class));
        toClose.add(() -> stopWatch.stop().start("transport"));
        toClose.add(injector.getInstance(TransportService.class));

        for (Class<? extends LifecycleComponent> plugin : pluginsService.nodeServices()) {
            toClose.add(() -> stopWatch.stop().start("plugin(" + plugin.getName() + ")"));
            toClose.add(injector.getInstance(plugin));
        }

        toClose.add(() -> stopWatch.stop().start("script"));
        toClose.add(injector.getInstance(ScriptService.class));

        toClose.add(() -> stopWatch.stop().start("thread_pool"));
        // TODO this should really use ThreadPool.terminate()
        toClose.add(() -> injector.getInstance(ThreadPool.class).shutdown());
        toClose.add(() -> {
            try {
                injector.getInstance(ThreadPool.class).awaitTermination(10, TimeUnit.SECONDS);
            } catch (InterruptedException e) {
                // ignore
            }
        });

        toClose.add(() -> stopWatch.stop().start("thread_pool_force_shutdown"));
        toClose.add(() -> injector.getInstance(ThreadPool.class).shutdownNow());
        toClose.add(() -> stopWatch.stop());


        toClose.add(injector.getInstance(NodeEnvironment.class));
        toClose.add(injector.getInstance(BigArrays.class));

        if (logger.isTraceEnabled()) {
            logger.trace("Close times for each service:\n{}", stopWatch.prettyPrint());
        }
        IOUtils.close(toClose);
        logger.info("closed");
    }


    /**
     * Returns <tt>true</tt> if the node is closed.
     */
    public boolean isClosed() {
        return lifecycle.closed();
    }

    public Injector injector() {
        return this.injector;
    }

    /**
     * Hook for validating the node after network
     * services are started but before the cluster service is started
     * and before the network service starts accepting incoming network
     * requests.
     *
     * @param settings              the fully-resolved settings
     * @param boundTransportAddress the network addresses the node is
     *                              bound and publishing to
     */
    @SuppressWarnings("unused")
    protected void validateNodeBeforeAcceptingRequests(Settings settings, BoundTransportAddress boundTransportAddress) {
    }

    /** Writes a file to the logs dir containing the ports for the given transport type */
    private void writePortsFile(String type, BoundTransportAddress boundAddress) {
        Path tmpPortsFile = environment.logsFile().resolve(type + ".ports.tmp");
        try (BufferedWriter writer = Files.newBufferedWriter(tmpPortsFile, Charset.forName("UTF-8"))) {
            for (TransportAddress address : boundAddress.boundAddresses()) {
                InetAddress inetAddress = InetAddress.getByName(address.getAddress());
                if (inetAddress instanceof Inet6Address && inetAddress.isLinkLocalAddress()) {
                    // no link local, just causes problems
                    continue;
                }
                writer.write(NetworkAddress.format(new InetSocketAddress(inetAddress, address.getPort())) + "\n");
            }
        } catch (IOException e) {
            throw new RuntimeException("Failed to write ports file", e);
        }
        Path portsFile = environment.logsFile().resolve(type + ".ports");
        try {
            Files.move(tmpPortsFile, portsFile, StandardCopyOption.ATOMIC_MOVE);
        } catch (IOException e) {
            throw new RuntimeException("Failed to rename ports file", e);
        }
    }

    /**
     * Creates a new {@link CircuitBreakerService} based on the settings provided.
     * @see #BREAKER_TYPE_KEY
     */
    public static CircuitBreakerService createCircuitBreakerService(Settings settings, ClusterSettings clusterSettings) {
        String type = BREAKER_TYPE_KEY.get(settings);
        if (type.equals("hierarchy")) {
            return new HierarchyCircuitBreakerService(settings, clusterSettings);
        } else if (type.equals("none")) {
            return new NoneCircuitBreakerService();
        } else {
            throw new IllegalArgumentException("Unknown circuit breaker type [" + type + "]");
        }
    }
}<|MERGE_RESOLUTION|>--- conflicted
+++ resolved
@@ -259,13 +259,8 @@
             modules.add(scriptModule);
             modules.add(new NodeEnvironmentModule(nodeEnvironment));
             modules.add(new DiscoveryModule(this.settings));
-<<<<<<< HEAD
-            modules.add(new ClusterModule(this.settings));
+            modules.add(new ClusterModule(this.settings, clusterService));
             modules.add(new IndicesModule(namedWriteableRegistry));
-=======
-            modules.add(new ClusterModule(this.settings, clusterService));
-            modules.add(new IndicesModule());
->>>>>>> bf7a6f55
             modules.add(new SearchModule(settings, namedWriteableRegistry));
             modules.add(new ActionModule(DiscoveryNode.isIngestNode(settings), false));
             modules.add(new GatewayModule(settings));
