--- conflicted
+++ resolved
@@ -32,26 +32,11 @@
 
 public class MapperAttachmentsPlugin extends Plugin {
 
-
     private static ESLogger logger = ESLoggerFactory.getLogger("mapper.attachment");
     private static DeprecationLogger deprecationLogger = new DeprecationLogger(logger);
 
-<<<<<<< HEAD
-    public void onModule(SettingsModule settingsModule) {
-=======
-    @Override
-    public String name() {
-        return "mapper-attachments";
-    }
-
-    @Override
-    public String description() {
-        return "Adds the attachment type allowing to parse difference attachment formats";
-    }
-
     @Override
     public List<Setting<?>> getSettings() {
->>>>>>> ccad99fb
         deprecationLogger.deprecated("[mapper-attachments] plugin has been deprecated and will be replaced by [ingest-attachment] plugin.");
 
         return Arrays.asList(AttachmentMapper.INDEX_ATTACHMENT_DETECT_LANGUAGE_SETTING,
